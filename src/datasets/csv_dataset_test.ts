/**
 * @license
 * Copyright 2018 Google LLC. All Rights Reserved.
 * Licensed under the Apache License, Version 2.0 (the "License");
 * you may not use this file except in compliance with the License.
 * You may obtain a copy of the License at
 *
 * http://www.apache.org/licenses/LICENSE-2.0
 *
 * Unless required by applicable law or agreed to in writing, software
 * distributed under the License is distributed on an "AS IS" BASIS,
 * WITHOUT WARRANTIES OR CONDITIONS OF ANY KIND, either express or implied.
 * See the License for the specific language governing permissions and
 * limitations under the License.
 *
 * =============================================================================
 */

<<<<<<< HEAD
import {DType} from '@tensorflow/tfjs-core/dist/types';

=======
import {ENV} from '@tensorflow/tfjs-core';
>>>>>>> 3d858496
import {FileDataSource} from '../sources/file_data_source';

import {CSVDataset, CsvHeaderConfig} from './csv_dataset';

const csvString = `ab,cd,ef
ghi,,jkl
,mn,op
1.4,7.8,12
qrs,tu,
v,w,x
y,z`;

const csvStringWithHeaders = `foo,bar,baz
` + csvString;

const csvData =
    ENV.get('IS_BROWSER') ? new Blob([csvString]) : Buffer.from(csvString);

const csvDataWithHeaders = ENV.get('IS_BROWSER') ?
    new Blob([csvStringWithHeaders]) :
    Buffer.from(csvStringWithHeaders);

const csvStringExtra = `A,B,C
1,2,3
2,2,3
3,2,3
4,2,3
5,2,3
6,2,3
7,2,3`;

<<<<<<< HEAD
const csvDataSemicolon = `A;B;C
1;2;3
2;2;3
3;2;3
4;2;3
5;2;3
6;2;3
7;2;3`;

const csvMixedType = `1,True,3
2,False,2
3,True,1
1,False,3
2,True,2
3,False,1
1,True,3
2,False,2`;

const csvBlobWithHeadersExtra = new Blob([csvDataExtra]);
const csvBlobWithSemicolon = new Blob([csvDataSemicolon]);
const csvBlobWithMixedType = new Blob([csvMixedType]);
=======
const csvDataWithHeadersExtra = Buffer.from(csvStringExtra);
>>>>>>> 3d858496

describe('CSVDataset', () => {
  it('produces a stream of dicts containing UTF8-decoded csv data',
     async () => {
<<<<<<< HEAD
       const source = new FileDataSource(csvBlob, {chunkSize: 10});
       const dataset =
           await CSVDataset.create(source, false, ['foo', 'bar', 'baz']);
=======
       const source = new FileDataSource(csvData, {chunkSize: 10});
       const dataset = await CSVDataset.create(source, ['foo', 'bar', 'baz']);
>>>>>>> 3d858496

       expect(dataset.csvColumnNames).toEqual(['foo', 'bar', 'baz']);

       const iter = await dataset.iterator();
       const result = await iter.collect();

       expect(result).toEqual([
         {'foo': 'ab', 'bar': 'cd', 'baz': 'ef'},
         {'foo': 'ghi', 'bar': undefined, 'baz': 'jkl'},
         {'foo': undefined, 'bar': 'mn', 'baz': 'op'},
         {'foo': 1.4, 'bar': 7.8, 'baz': 12},
         {'foo': 'qrs', 'bar': 'tu', 'baz': undefined},
         {'foo': 'v', 'bar': 'w', 'baz': 'x'},
         {'foo': 'y', 'bar': 'z', 'baz': undefined},
       ]);
     });

  it('reads CSV column headers when requested', async () => {
    const source = new FileDataSource(csvDataWithHeaders, {chunkSize: 10});
    const dataset =
        await CSVDataset.create(source, true, CsvHeaderConfig.READ_FIRST_LINE);

    expect(dataset.csvColumnNames).toEqual(['foo', 'bar', 'baz']);
    const iter = await dataset.iterator();
    const result = await iter.collect();

    expect(result).toEqual([
      {'foo': 'ab', 'bar': 'cd', 'baz': 'ef'},
      {'foo': 'ghi', 'bar': undefined, 'baz': 'jkl'},
      {'foo': undefined, 'bar': 'mn', 'baz': 'op'},
      {'foo': 1.4, 'bar': 7.8, 'baz': 12},
      {'foo': 'qrs', 'bar': 'tu', 'baz': undefined},
      {'foo': 'v', 'bar': 'w', 'baz': 'x'},
      {'foo': 'y', 'bar': 'z', 'baz': undefined},
    ]);
  });

  it('numbers CSV columns by default', async () => {
    const source = new FileDataSource(csvData, {chunkSize: 10});
    const dataset = await CSVDataset.create(source);
    expect(dataset.csvColumnNames).toEqual(['0', '1', '2']);
    const iter = await dataset.iterator();
    const result = await iter.collect();

    expect(result).toEqual([
      {'0': 'ab', '1': 'cd', '2': 'ef'},
      {'0': 'ghi', '1': undefined, '2': 'jkl'},
      {'0': undefined, '1': 'mn', '2': 'op'},
      {'0': 1.4, '1': 7.8, '2': 12},
      {'0': 'qrs', '1': 'tu', '2': undefined},
      {'0': 'v', '1': 'w', '2': 'x'},
      {'0': 'y', '1': 'z', '2': undefined},
    ]);
  });

  it('emits rows in order despite async requests', async () => {
<<<<<<< HEAD
    const source = new FileDataSource(csvBlobWithHeadersExtra, {chunkSize: 10});
    const ds =
        await CSVDataset.create(source, true, CsvHeaderConfig.READ_FIRST_LINE);
=======
    const source = new FileDataSource(csvDataWithHeadersExtra, {chunkSize: 10});
    const ds = await CSVDataset.create(source, CsvHeaderConfig.READ_FIRST_LINE);
>>>>>>> 3d858496
    expect(ds.csvColumnNames).toEqual(['A', 'B', 'C']);
    const csvIterator = await ds.iterator();
    const promises = [
      csvIterator.next(), csvIterator.next(), csvIterator.next(),
      csvIterator.next(), csvIterator.next()
    ];
    const elements = await Promise.all(promises);
    expect(elements[0].value).toEqual({A: 1, B: 2, C: 3});
    expect(elements[1].value).toEqual({A: 2, B: 2, C: 3});
    expect(elements[2].value).toEqual({A: 3, B: 2, C: 3});
    expect(elements[3].value).toEqual({A: 4, B: 2, C: 3});
    expect(elements[4].value).toEqual({A: 5, B: 2, C: 3});
  });

  it('provide delimiter through parameter', async () => {
    const source = new FileDataSource(csvBlobWithSemicolon, {chunkSize: 10});
    const dataset = await CSVDataset.create(
        source, true, CsvHeaderConfig.READ_FIRST_LINE, undefined, ';');
    expect(dataset.csvColumnNames).toEqual(['A', 'B', 'C']);
    const iter = await dataset.iterator();
    const result = await iter.collect();

    expect(result[0]).toEqual({A: 1, B: 2, C: 3});
    expect(result[1]).toEqual({A: 2, B: 2, C: 3});
    expect(result[2]).toEqual({A: 3, B: 2, C: 3});
    expect(result[3]).toEqual({A: 4, B: 2, C: 3});
    expect(result[4]).toEqual({A: 5, B: 2, C: 3});
  });

  it('provide datatype through parameter to parse different types',
     async () => {
       const source = new FileDataSource(csvBlobWithMixedType, {chunkSize: 10});
       const dataset = await CSVDataset.create(
           source, false, undefined, [DType.int32, DType.bool, DType.int32]);
       expect(dataset.csvColumnNames).toEqual(['0', '1', '2']);
       const iter = await dataset.iterator();
       const result = await iter.collect();

       expect(result).toEqual([
         {'0': 1, '1': 1, '2': 3},
         {'0': 2, '1': 0, '2': 2},
         {'0': 3, '1': 1, '2': 1},
         {'0': 1, '1': 0, '2': 3},
         {'0': 2, '1': 1, '2': 2},
         {'0': 3, '1': 0, '2': 1},
         {'0': 1, '1': 1, '2': 3},
         {'0': 2, '1': 0, '2': 2},
       ]);
     });

  it('reads CSV with selected column in order', async () => {
    const source = new FileDataSource(csvBlobWithHeaders, {chunkSize: 10});
    const dataset = await CSVDataset.create(source, true, ['bar', 'foo']);

    expect(dataset.csvColumnNames).toEqual(['bar', 'foo']);
    const iter = await dataset.iterator();
    const result = await iter.collect();

    expect(result).toEqual([
      {'bar': 'cd', 'foo': 'ab'},
      {'bar': undefined, 'foo': 'ghi'},
      {'bar': 'mn', 'foo': undefined},
      {'bar': 7.8, 'foo': 1.4},
      {'bar': 'tu', 'foo': 'qrs'},
      {'bar': 'w', 'foo': 'v'},
      {'bar': 'z', 'foo': 'y'},
    ]);
  });

  it('reads CSV with wrong column', async done => {
    try {
      const source = new FileDataSource(csvBlobWithHeaders, {chunkSize: 10});
      await CSVDataset.create(source, true, ['bar', 'foooooooo']);
      done.fail();
    } catch (e) {
      expect(e.message).toEqual(
          'Provided column names does not match header line.');
      done();
    }
  });
});<|MERGE_RESOLUTION|>--- conflicted
+++ resolved
@@ -16,12 +16,9 @@
  * =============================================================================
  */
 
-<<<<<<< HEAD
+import {ENV} from '@tensorflow/tfjs-core';
 import {DType} from '@tensorflow/tfjs-core/dist/types';
 
-=======
-import {ENV} from '@tensorflow/tfjs-core';
->>>>>>> 3d858496
 import {FileDataSource} from '../sources/file_data_source';
 
 import {CSVDataset, CsvHeaderConfig} from './csv_dataset';
@@ -44,7 +41,7 @@
     new Blob([csvStringWithHeaders]) :
     Buffer.from(csvStringWithHeaders);
 
-const csvStringExtra = `A,B,C
+const csvDataExtra = `A,B,C
 1,2,3
 2,2,3
 3,2,3
@@ -53,7 +50,6 @@
 6,2,3
 7,2,3`;
 
-<<<<<<< HEAD
 const csvDataSemicolon = `A;B;C
 1;2;3
 2;2;3
@@ -72,24 +68,21 @@
 1,True,3
 2,False,2`;
 
-const csvBlobWithHeadersExtra = new Blob([csvDataExtra]);
-const csvBlobWithSemicolon = new Blob([csvDataSemicolon]);
-const csvBlobWithMixedType = new Blob([csvMixedType]);
-=======
-const csvDataWithHeadersExtra = Buffer.from(csvStringExtra);
->>>>>>> 3d858496
+const csvDataWithHeadersExtra = ENV.get('IS_BROWSER') ?
+    new Blob([csvDataExtra]) :
+    Buffer.from(csvDataExtra);
+const csvBlobWithSemicolon = ENV.get('IS_BROWSER') ?
+    new Blob([csvDataSemicolon]) :
+    Buffer.from(csvDataSemicolon);
+const csvBlobWithMixedType = ENV.get('IS_BROWSER') ? new Blob([csvMixedType]) :
+                                                     Buffer.from(csvMixedType);
 
 describe('CSVDataset', () => {
   it('produces a stream of dicts containing UTF8-decoded csv data',
      async () => {
-<<<<<<< HEAD
-       const source = new FileDataSource(csvBlob, {chunkSize: 10});
+       const source = new FileDataSource(csvData, {chunkSize: 10});
        const dataset =
            await CSVDataset.create(source, false, ['foo', 'bar', 'baz']);
-=======
-       const source = new FileDataSource(csvData, {chunkSize: 10});
-       const dataset = await CSVDataset.create(source, ['foo', 'bar', 'baz']);
->>>>>>> 3d858496
 
        expect(dataset.csvColumnNames).toEqual(['foo', 'bar', 'baz']);
 
@@ -146,14 +139,9 @@
   });
 
   it('emits rows in order despite async requests', async () => {
-<<<<<<< HEAD
-    const source = new FileDataSource(csvBlobWithHeadersExtra, {chunkSize: 10});
+    const source = new FileDataSource(csvDataWithHeadersExtra, {chunkSize: 10});
     const ds =
         await CSVDataset.create(source, true, CsvHeaderConfig.READ_FIRST_LINE);
-=======
-    const source = new FileDataSource(csvDataWithHeadersExtra, {chunkSize: 10});
-    const ds = await CSVDataset.create(source, CsvHeaderConfig.READ_FIRST_LINE);
->>>>>>> 3d858496
     expect(ds.csvColumnNames).toEqual(['A', 'B', 'C']);
     const csvIterator = await ds.iterator();
     const promises = [
@@ -205,7 +193,7 @@
      });
 
   it('reads CSV with selected column in order', async () => {
-    const source = new FileDataSource(csvBlobWithHeaders, {chunkSize: 10});
+    const source = new FileDataSource(csvDataWithHeaders, {chunkSize: 10});
     const dataset = await CSVDataset.create(source, true, ['bar', 'foo']);
 
     expect(dataset.csvColumnNames).toEqual(['bar', 'foo']);
@@ -225,7 +213,7 @@
 
   it('reads CSV with wrong column', async done => {
     try {
-      const source = new FileDataSource(csvBlobWithHeaders, {chunkSize: 10});
+      const source = new FileDataSource(csvDataWithHeaders, {chunkSize: 10});
       await CSVDataset.create(source, true, ['bar', 'foooooooo']);
       done.fail();
     } catch (e) {
