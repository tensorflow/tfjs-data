/**
 * @license
 * Copyright 2018 Google LLC. All Rights Reserved.
 * Licensed under the Apache License, Version 2.0 (the "License");
 * you may not use this file except in compliance with the License.
 * You may obtain a copy of the License at
 *
 * http://www.apache.org/licenses/LICENSE-2.0
 *
 * Unless required by applicable law or agreed to in writing, software
 * distributed under the License is distributed on an "AS IS" BASIS,
 * WITHOUT WARRANTIES OR CONDITIONS OF ANY KIND, either express or implied.
 * See the License for the specific language governing permissions and
 * limitations under the License.
 *
 * =============================================================================
 */

// tslint:disable:no-any

/**
 * A return value for a mapping function that can be applied via deepMap.
 *
 * If recurse is true, the value should be empty, and iteration will continue
 * into the object or array.
 */
export type DeepMapResult = {
  value: any,
  recurse: boolean
};

/**
 * Apply a mapping function to a nested structure in a recursive manner.
 *
 * The result of the mapping is an object with the same nested structure (i.e.,
 * of arrays and dicts) as the input, except that some subtrees are replaced,
 * according to the results of the mapping function.
 *
 * Mappings are memoized.  Thus, if the nested structure contains the same
 * object in multiple positions, the output will contain the same mapped object
 * in those positions.  Cycles are not supported, however.
 *
 * @param input: The object to which to apply the mapping function.
 * @param mapFn: A function that expects a single node of the object tree, and
 *   returns a `DeepMapResult`.  The `DeepMapResult` either provides a
 *   replacement value for that node (i.e., replacing the subtree), or indicates
 *   that the node should be processed recursively.
 */
export function deepMap(input: any, mapFn: (x: any) => DeepMapResult): any|
    any[] {
  return deepMapInternal(input, mapFn);
}

/**
 * @param seen: A Map of known object mappings (i.e., memoized results of
 *   `mapFn()`)
 * @param containedIn: An set containing objects on the reference path currently
 *   being processed (used to detect cycles).
 */
function deepMapInternal(
    input: any, mapFn: (x: any) => DeepMapResult,
    seen: Map<any, any> = new Map(), containedIn: Set<{}> = new Set()): any|
    any[] {
  if (input == null) {
    return null;
  }
  if (containedIn.has(input)) {
    throw new Error('Circular references are not supported.');
  }
  if (seen.has(input)) {
    return seen.get(input);
  }
  const result = mapFn(input);

  if (result.recurse && result.value !== null) {
    throw new Error(
        'A deep map function may not return both a value and recurse=true.');
  }

  if (!result.recurse) {
    seen.set(input, result.value);
    return result.value;
  } else if (isIterable(input)) {
    // tslint:disable-next-line:no-any
    const mappedIterable: any|any[] = Array.isArray(input) ? [] : {};
    containedIn.add(input);
    for (const k in input) {
      const child = input[k];
      const childResult = deepMapInternal(child, mapFn, seen, containedIn);
      mappedIterable[k] = childResult;
    }
    containedIn.delete(input);
    return mappedIterable;
  } else {
    throw new Error(`Can't recurse into non-iterable type: ${input}`);
  }
}

/**
 * Apply a zipping function to a nested structure in a recursive manner.
 *
 * The result of the mapping is an object with the same nested structure (i.e.,
 * of arrays and dicts) as the input, except that some subtrees are replaced,
 * according to the results of the mapping function.
 *
 * Mappings are memoized.  Thus, if the nested structure contains the same
 * object in multiple positions, the output will contain the same mapped object
 * in those positions.  Cycles are not supported, however.
 *
 * @param input: The object to which to apply the mapping function.
 * @param mapFn: A function that expects a single node of the object tree, and
 *   returns a `DeepMapResult`.  The `DeepMapResult` either provides a
 *   replacement value for that node (i.e., replacing the subtree), or indicates
 *   that the node should be processed recursively.
 */
export function deepZip(
    inputs: any[], zipFn: (xs: any[]) => DeepMapResult): any|any[] {
  return deepZipInternal(inputs, zipFn);
}

/**
 * @param seen: A Map of known object mappings (i.e., memoized results of
 *   `mapFn()`)
 * @param containedIn: An set containing objects on the reference path currently
 *   being processed (used to detect cycles).
 */
function deepZipInternal(
    inputs: any[], zipFn: (xs: any[]) => DeepMapResult,
    seen: Map<any, any> = new Map(), containedIn: Set<{}> = new Set()): any|
    any[] {
  // The recursion follows the structure of input 0; it's assumed that all the
  // other inputs have the same structure.
  const input = inputs[0];
<<<<<<< HEAD
  if (input == null) {
    return null;
  }
=======
>>>>>>> 480c8a78
  if (containedIn.has(input)) {
    throw new Error('Circular references are not supported.');
  }
  if (seen.has(input)) {
    return seen.get(input);
  }
  const result = zipFn(inputs);

  if (result.recurse && result.value !== null) {
    throw new Error(
        'A deep zip function may not return both a value and recurse=true.');
  }

  if (!result.recurse) {
    seen.set(input, result.value);
    return result.value;
  } else if (isIterable(input)) {
    // tslint:disable-next-line:no-any
    const mappedIterable: any|any[] = Array.isArray(input) ? [] : {};
    containedIn.add(input);
    for (const k in input) {
      const children = inputs.map(x => x[k]);
      const childResult = deepZipInternal(children, zipFn, seen, containedIn);
      mappedIterable[k] = childResult;
    }
    containedIn.delete(input);
    return mappedIterable;
  } else {
    throw new Error(`Can't recurse into non-iterable type: ${input}`);
  }
}

/**
 * A return value for an async map function for use with deepMapAndAwaitAll.
 *
 * If recurse is true, the value should be empty, and iteration will continue
 * into the object or array.
 */
export type DeepMapAsyncResult = {
  value: Promise<any>,
  recurse: boolean
};

/**
 * Apply an async mapping function to a nested structure in a recursive manner.
 *
 * This first creates a nested structure of Promises, and then awaits all of
 * those, resulting in a single Promise for a resolved nested structure.
 *
 * The result of the mapping is an object with the same nested structure (i.e.,
 * of arrays and dicts) as the input, except that some subtrees are replaced,
 * according to the results of the mapping function.
 *
 * Mappings are memoized.  Thus, if the nested structure contains the same
 * object in multiple positions, the output will contain the same mapped object
 * in those positions.  Cycles are not supported, however.
 *
 * @param input: The object to which to apply the mapping function.
 * @param mapFn: A function that expects a single node of the object tree, and
 *   returns a `DeepMapAsyncResult`.  The `DeepMapAsyncResult` either provides
 *   a `Promise` for a replacement value for that node (i.e., replacing the
 *   subtree), or indicates that the node should be processed recursively.  Note
 *   that the decision whether or not to recurse must be made immediately; only
 *   the mapped value may be promised.
 */
export async function deepMapAndAwaitAll(
    input: any, mapFn: (x: any) => DeepMapAsyncResult): Promise<any|any[]> {
  const seen: Map<any, Promise<any>> = new Map();

  // First do a normal deepMap, collecting Promises in 'seen' as a side effect.
  deepMapInternal(input, mapFn, seen);

  // Replace the Promises in 'seen' in place.
  // Note TypeScript provides no async map iteration, and regular map iteration
  // is broken too, so sadly we have to do Array.from() to make it work.
  // (There's no advantage to Promise.all(), and that would be tricky anyway.)
  for (const key of Array.from(seen.keys())) {
    const value = seen.get(key);
    if (value instanceof Promise) {
      const mappedValue = await value;
      seen.set(key, mappedValue);
    }
  }

  // Normal deepMap again, this time filling in the resolved values.
  // It's unfortunate that we have to do two passes.
  // TODO(soergel): test performance and think harder about a fast solution.
  const result = deepMapInternal(input, mapFn, seen);
  return result;
}

// tslint:disable-next-line:no-any
export function isIterable(obj: any): boolean {
  return obj != null && (Array.isArray(obj) || typeof obj === 'object');
}<|MERGE_RESOLUTION|>--- conflicted
+++ resolved
@@ -131,12 +131,6 @@
   // The recursion follows the structure of input 0; it's assumed that all the
   // other inputs have the same structure.
   const input = inputs[0];
-<<<<<<< HEAD
-  if (input == null) {
-    return null;
-  }
-=======
->>>>>>> 480c8a78
   if (containedIn.has(input)) {
     throw new Error('Circular references are not supported.');
   }
