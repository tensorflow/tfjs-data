--- conflicted
+++ resolved
@@ -178,17 +178,11 @@
   });*/
 
   it('webcamIterator could restart', async () => {
-<<<<<<< HEAD
     const videoElement = document.createElement('video');
     videoElement.width = 100;
     videoElement.height = 100;
 
     const webcamIterator = await WebcamIterator.create(videoElement);
-=======
-    setupFakeVideoStream();
-    const webcamIterator = await WebcamIterator.create(
-        null, {resizeWidth: 100, resizeHeight: 100});
->>>>>>> 44894932
     const result1 = await webcamIterator.next();
     expect(result1.done).toBeFalsy();
     expect(result1.value.shape).toEqual([100, 100, 3]);
