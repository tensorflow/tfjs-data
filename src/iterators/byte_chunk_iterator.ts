--- conflicted
+++ resolved
@@ -56,11 +56,7 @@
   }
 
   summary() {
-<<<<<<< HEAD
-    return `${this.upstream.summary()} -> Utf8`;
-=======
     return this.impl.summary();
->>>>>>> 44c08a10
   }
 
   async next() {
@@ -99,11 +95,7 @@
     super();
   }
   summary() {
-<<<<<<< HEAD
-    return `${this.upstream.summary()} -> Utf8Impl`;
-=======
     return `${this.upstream.summary()} -> Utf8`;
->>>>>>> 44c08a10
   }
 
   async pump(): Promise<boolean> {
