--- conflicted
+++ resolved
@@ -103,11 +103,6 @@
   });
 
   it('maps elements through an async function', done => {
-<<<<<<< HEAD
-    const readIterator =
-        new TestIntegerIterator().mapAsync(x => Promise.resolve(`item ${x}`));
-    readIterator.collect()
-=======
     const readIterator = new TestIntegerIterator().mapAsync(async x => {
       // Sleep for a millisecond every so often.
       // This purposely scrambles the order in which these promises are
@@ -123,7 +118,6 @@
     // explicitly anyway just to be extra clear.
     readIterator.prefetch(200)
         .collect()
->>>>>>> 44c08a10
         .then(result => {
           expect(result.length).toEqual(100);
           for (let i = 0; i < 100; i++) {
