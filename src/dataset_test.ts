/**
 * @license
 * Copyright 2018 Google LLC. All Rights Reserved.
 * Licensed under the Apache License, Version 2.0 (the "License");
 * you may not use this file except in compliance with the License.
 * You may obtain a copy of the License at
 *
 * http://www.apache.org/licenses/LICENSE-2.0
 *
 * Unless required by applicable law or agreed to in writing, software
 * distributed under the License is distributed on an "AS IS" BASIS,
 * WITHOUT WARRANTIES OR CONDITIONS OF ANY KIND, either express or implied.
 * See the License for the specific language governing permissions and
 * limitations under the License.
 *
 * =============================================================================
 */

import * as tf from '@tensorflow/tfjs-core';
import {describeWithFlags} from '@tensorflow/tfjs-core/dist/jasmine_util';
import {TensorContainerObject} from '@tensorflow/tfjs-core/dist/tensor_types';
import * as tfd from './index';
import {iteratorFromItems, LazyIterator} from './iterators/lazy_iterator';
import {DataElementObject, DatasetContainer} from './types';

class TestObjectIterator extends LazyIterator<{}> {
  data = Array.from({length: 100}, (v, k) => k);
  currentIndex = 0;

  summary() {
    return `TestObjects`;
  }

  async next(): Promise<IteratorResult<{}>> {
    if (this.currentIndex >= 100) {
      return {value: null, done: true};
    }
    const elementNumber = this.data[this.currentIndex];
    const result = {
      'number': elementNumber,
      'numberArray': [elementNumber, elementNumber ** 2, elementNumber ** 3],
      'Tensor':
          tf.tensor1d([elementNumber, elementNumber ** 2, elementNumber ** 3]),
      'Tensor2': tf.tensor2d(
          [
            elementNumber, elementNumber ** 2, elementNumber ** 3,
            elementNumber ** 4
          ],
          [2, 2]),
      'string': `Item ${elementNumber}`
    };
    this.currentIndex++;
    return {value: result, done: false};
  }
}

export class TestDataset extends tfd.Dataset<DataElementObject> {
  async iterator(): Promise<LazyIterator<{}>> {
    return new TestObjectIterator();
  }
}

// tslint:disable-next-line:no-any
function complexifyExampleAsDict(simple: any): {} {
  const v = simple['number'];
  const w = simple['numberArray'];
  const x = simple['Tensor'];
  const y = simple['Tensor2'];
  const z = simple['string'];
  return {
    a: [v, w, {aa: [x, y, z], ab: [v, w, x]}],
    b: {
      ba: {baa: y, bab: z, bac: v},
      bb: {bba: w, bbb: x, bbc: y},
      bc: {bca: z, bcb: v, bcc: w}
    },
    c: [[x, y, z], [v, w, x], [y, z, v]]
  };
}

// tslint:disable-next-line:no-any
function complexifyExampleAsArray(simple: any): {} {
  const v = simple['number'];
  const w = simple['numberArray'];
  const x = simple['Tensor'];
  const y = simple['Tensor2'];
  const z = simple['string'];
  return [{a: v, b: w}, {ca: [x, y, z], cb: [v, w, x]}];
}

describeWithFlags('Dataset', tf.test_util.CPU_ENVS, () => {
  it('can be concatenated', async () => {
    const a = tfd.array([{'item': 1}, {'item': 2}, {'item': 3}]);
    const b = tfd.array([{'item': 4}, {'item': 5}, {'item': 6}]);
    const result = await a.concatenate(b).toArray();
    expect(result).toEqual([
      {'item': 1}, {'item': 2}, {'item': 3}, {'item': 4}, {'item': 5},
      {'item': 6}
    ]);
  });

  it('can be created by concatenating multiple underlying datasets via reduce',
     async () => {
       const a = tfd.array([{'item': 1}, {'item': 2}]);
       const b = tfd.array([{'item': 3}, {'item': 4}]);
       const c = tfd.array([{'item': 5}, {'item': 6}]);
       const concatenated = [a, b, c].reduce((a, b) => a.concatenate(b));
       const result = await concatenated.toArray();
       expect(result).toEqual([
         {'item': 1}, {'item': 2}, {'item': 3}, {'item': 4}, {'item': 5},
         {'item': 6}
       ]);
     });

  it('can be created by zipping an array of datasets with primitive elements',
     async () => {
       const a = tfd.array([1, 2, 3]);
       const b = tfd.array([4, 5, 6]);
       const result = await tfd.zip([a, b]).toArray();
       expect(result).toEqual([[1, 4], [2, 5], [3, 6]]);
     });

  it('can be created by zipping an array of datasets with object elements',
     async () => {
       const a = tfd.array([{a: 1}, {a: 2}, {a: 3}]);
       const b = tfd.array([{b: 4}, {b: 5}, {b: 6}]);
       const result = await tfd.zip([a, b]).toArray();
       expect(result).toEqual(
           [[{a: 1}, {b: 4}], [{a: 2}, {b: 5}], [{a: 3}, {b: 6}]]);
     });

  it('can be created by zipping a dict of datasets', async () => {
    const a = tfd.array([{a: 1}, {a: 2}, {a: 3}]);
    const b = tfd.array([{b: 4}, {b: 5}, {b: 6}]);
    const result = await tfd.zip({c: a, d: b}).toArray();
    expect(result).toEqual([
      {c: {a: 1}, d: {b: 4}}, {c: {a: 2}, d: {b: 5}}, {c: {a: 3}, d: {b: 6}}
    ]);
  });

  it('can be created by zipping a nested structure of datasets', async () => {
    const a = tfd.array([1, 2, 3]);
    const b = tfd.array([4, 5, 6]);
    const c = tfd.array([7, 8, 9]);
    const d = tfd.array([10, 11, 12]);
    const result = await tfd.zip({a, bcd: [b, {c, d}]}).toArray();

    expect(result).toEqual([
      {a: 1, bcd: [4, {c: 7, d: 10}]},
      {a: 2, bcd: [5, {c: 8, d: 11}]},
      {a: 3, bcd: [6, {c: 9, d: 12}]},
    ]);
  });

  it('can be created by zipping datasets of different sizes', async () => {
    const a = tfd.array([1, 2]);
    const b = tfd.array([3, 4, 5, 6]);
    const result = await tfd.zip([a, b]).toArray();
    expect(result).toEqual([[1, 3], [2, 4]]);
  });

  it('zipping a native string throws an error', async done => {
    try {
      // tslint:disable-next-line:no-any no-construct
      await tfd.zip('test' as any);
      done.fail();
    } catch (e) {
      expect(e.message).toEqual(
          'The argument to zip() must be an object or array.');
      done();
    }
  });

  it('zipping a string object throws a meaningful error', async done => {
    try {
      // tslint:disable-next-line:no-any no-construct
      await tfd.zip(new String('test') as any).iterator();
      done.fail();
    } catch (e) {
      // This error is not specific to the error case arising from
      //   typeof(new String('test')) === 'object'
      // Instead this error is thrown because the leaves of the structure are
      // the letters t, e, s, and t, as well a number for the length.
      // I think it's a fine error message for this situation anyway.
      expect(e.message).toEqual(
          'Leaves of the structure passed to zip() must be Datasets, ' +
          'not primitives.');
      done();
    }
  });

  it('zipping a structure with repeated elements works', async () => {
    const a = tfd.array([1, 2, 3]);
    const b = tfd.array([4, 5, 6]);
    const c = tfd.array([7, 8, 9]);
    const d = tfd.array([10, 11, 12]);
    const result = await tfd.zip({a, abacd: [a, b, {a, c, d}]}).toArray();

    expect(result).toEqual([
      {a: 1, abacd: [1, 4, {a: 1, c: 7, d: 10}]},
      {a: 2, abacd: [2, 5, {a: 2, c: 8, d: 11}]},
      {a: 3, abacd: [3, 6, {a: 3, c: 9, d: 12}]},
    ]);
  });

  it('zipping a structure with cycles throws an error', async done => {
    try {
      // tslint:disable-next-line:no-any
      const a = tfd.array([1, 2, 3]);
      const b = tfd.array([4, 5, 6]);
      const c: DatasetContainer = [tfd.array([7, 8, 9])];
      const abc: DatasetContainer = [a, b, c];
      c.push(abc);
      await tfd.zip({a, abc}).iterator();
      done.fail();
    } catch (e) {
      expect(e.message).toEqual('Circular references are not supported.');
      done();
    }
  });

  it('zip propagates errors thrown when iterating constituent datasets',
     async done => {
       try {
         let count = 0;
<<<<<<< HEAD
         const a = tfd.func(async () => {
=======
         const a = tfd.generator(async () => {
>>>>>>> ade1bac6
           if (count > 2) {
             throw new Error('propagate me!');
           }
           return {value: count++, done: false};
         });
         const b = tfd.array([3, 4, 5, 6]);
         // tslint:disable-next-line:no-any
         await (await tfd.zip([a, b]).iterator()).collect(1000, 0);
         done.fail();
       } catch (e) {
         expect(e.message).toEqual('propagate me!');
         done();
       }
     });

  it('can be repeated a fixed number of times', async () => {
    const a = tfd.array([{'item': 1}, {'item': 2}, {'item': 3}]);
    const result = await a.repeat(4).toArray();
    expect(result).toEqual([
      {'item': 1},
      {'item': 2},
      {'item': 3},
      {'item': 1},
      {'item': 2},
      {'item': 3},
      {'item': 1},
      {'item': 2},
      {'item': 3},
      {'item': 1},
      {'item': 2},
      {'item': 3},
    ]);
  });

  it('can be repeated indefinitely', async () => {
    const a = tfd.array([{'item': 1}, {'item': 2}, {'item': 3}]);
    await a.repeat().take(234).toArray();
  });

  it('can be repeated with state in a closure', async () => {
    // This tests a tricky bug having to do with 'this' being set properly.
    // See
    // https://github.com/Microsoft/TypeScript/wiki/%27this%27-in-TypeScript

    class CustomDataset extends tfd.Dataset<{}> {
      state = {val: 1};
      async iterator() {
        const result = iteratorFromItems([
          {'item': this.state.val++}, {'item': this.state.val++},
          {'item': this.state.val++}
        ]);
        return result;
      }
    }
    const a = new CustomDataset();
    await a.repeat().take(1234).toArray();
  });

  it('can collect all items into memory', async () => {
    const ds = new TestDataset();
    const items = await ds.toArray();
    expect(items.length).toEqual(100);
    // The test dataset has 100 elements, each containing 2 Tensors.
    expect(tf.memory().numTensors).toEqual(200);
  });

  it('batches entries into column-oriented batches', async () => {
    const ds = new TestDataset();
    const bds = ds.batch(8);
    const batchIterator = await bds.iterator();
    const result = await batchIterator.collect();

    expect(result.length).toEqual(13);
    result.slice(0, 12).forEach(batch => {
      const b = batch as TensorContainerObject;
      expect((b['number'] as tf.Tensor).shape).toEqual([8]);
      expect((b['numberArray'] as tf.Tensor).shape).toEqual([8, 3]);
      expect((b['Tensor'] as tf.Tensor).shape).toEqual([8, 3]);
      expect((b['Tensor2'] as tf.Tensor).shape).toEqual([8, 2, 2]);
      expect((b['string'] as string[]).length).toEqual(8);
    });
    tf.dispose(result);
    expect(tf.ENV.engine.memory().numTensors).toBe(0);
  });

  it('batches entries without leaking Tensors', async () => {
    // The prior test confirms this too, but this formulation is more specific.

    // First show that an unbatched test iterator creates 2 Tensors per element.
    const ds = new TestDataset();
    const iter = await ds.iterator();
    const element = await iter.next();
    expect(tf.ENV.engine.memory().numTensors).toBe(2);
    tf.dispose(element.value);
    expect(tf.ENV.engine.memory().numTensors).toBe(0);

    // Now obtain batches, which should contain 4 Tensors each.
    const bDs = new TestDataset().batch(8);
    const bIter = await bDs.iterator();
    const bElement = await bIter.next();
    // The batch element contains four Tensors, and the 8*2 Tensors in the
    // original unbatched elements have already been disposed.
    expect(tf.ENV.engine.memory().numTensors).toBe(4);
    tf.dispose(bElement.value);
    expect(tf.ENV.engine.memory().numTensors).toBe(0);
  });

  it('batches complex nested objects into column-oriented batches',
     async () => {
       // Our "complexified" examples map the simple examples into a deep
       // nested structure. This test shows that batching complexified examples
       // produces the same result as complexifying batches of simple examples.

       const complexThenBatch =
           new TestDataset().map(complexifyExampleAsDict).batch(8);
       const batchThenComplex =
           new TestDataset().batch(8).map(complexifyExampleAsDict);

       const compareDataset = tfd.zip({complexThenBatch, batchThenComplex});

       const result = await (await compareDataset.iterator()).collect();

       expect(result.length).toEqual(13);
       // tslint:disable-next-line:no-any
       result.slice(0, 12).forEach((compare: any) => {
         // TODO(soergel): could use deepMap to implement deep compare.
         // For now, just spot-check a few deep entries.
         expect(compare.complexThenBatch.a[0].shape)
             .toEqual(compare.batchThenComplex.a[0].shape);
         expect(compare.complexThenBatch.a[0].dataSync())
             .toEqual(compare.batchThenComplex.a[0].dataSync());

         expect(compare.complexThenBatch.a[2].ab[2].shape)
             .toEqual(compare.batchThenComplex.a[2].ab[2].shape);
         expect(compare.complexThenBatch.a[2].ab[2].dataSync())
             .toEqual(compare.batchThenComplex.a[2].ab[2].dataSync());

         expect(compare.complexThenBatch.b.bb.bbb.shape)
             .toEqual(compare.batchThenComplex.b.bb.bbb.shape);
         expect(compare.complexThenBatch.b.bb.bbb.dataSync())
             .toEqual(compare.batchThenComplex.b.bb.bbb.dataSync());

         expect(compare.complexThenBatch.c[1][1].shape)
             .toEqual(compare.batchThenComplex.c[1][1].shape);
         expect(compare.complexThenBatch.c[1][1].dataSync())
             .toEqual(compare.batchThenComplex.c[1][1].dataSync());
       });
       tf.dispose(result);
       expect(tf.ENV.engine.memory().numTensors).toBe(0);
     });

  it('batches complex nested arrays into column-oriented batches', async () => {
    // Our "complexified" examples map the simple examples into a deep
    // nested structure. This test shows that batching complexified examples
    // produces the same result as complexifying batches of simple examples.

    const complexThenBatch =
        new TestDataset().map(complexifyExampleAsArray).batch(8);
    const batchThenComplex =
        new TestDataset().batch(8).map(complexifyExampleAsArray);

    const compareDataset = tfd.zip({complexThenBatch, batchThenComplex});

    const result = await (await compareDataset.iterator()).collect();

    expect(result.length).toEqual(13);
    // tslint:disable-next-line:no-any
    result.slice(0, 12).forEach((compare: any) => {
      // TODO(soergel): could use deepMap to implement deep compare.
      // For now, just spot-check a few deep entries.
      expect(compare.complexThenBatch[0].a.shape)
          .toEqual(compare.batchThenComplex[0].a.shape);
      expect(compare.complexThenBatch[0].a.dataSync())
          .toEqual(compare.batchThenComplex[0].a.dataSync());

      expect(compare.complexThenBatch[0].b.shape)
          .toEqual(compare.batchThenComplex[0].b.shape);
      expect(compare.complexThenBatch[0].b.dataSync())
          .toEqual(compare.batchThenComplex[0].b.dataSync());

      expect(compare.complexThenBatch[1].ca[0].shape)
          .toEqual(compare.batchThenComplex[1].ca[0].shape);
      expect(compare.complexThenBatch[1].ca[0].dataSync())
          .toEqual(compare.batchThenComplex[1].ca[0].dataSync());

      expect(compare.complexThenBatch[1].ca[1].shape)
          .toEqual(compare.batchThenComplex[1].ca[1].shape);
      expect(compare.complexThenBatch[1].ca[1].dataSync())
          .toEqual(compare.batchThenComplex[1].ca[1].dataSync());

      expect(compare.complexThenBatch[1].ca[2].length)
          .toEqual(compare.batchThenComplex[1].ca[2].length);
      expect(compare.complexThenBatch[1].ca[2])
          .toEqual(compare.batchThenComplex[1].ca[2]);
    });
    tf.dispose(result);
    expect(tf.ENV.engine.memory().numTensors).toBe(0);
  });

  it('batch creates a small last batch', async () => {
    const ds = new TestDataset();
    const bds = ds.batch(8);
    const batchIterator = await bds.iterator();
    const result = await batchIterator.collect();
    const lastBatch = result[result.length - 1] as TensorContainerObject;
    expect((lastBatch['number'] as tf.Tensor).shape).toEqual([4]);
    expect((lastBatch['numberArray'] as tf.Tensor).shape).toEqual([4, 3]);
    expect((lastBatch['Tensor'] as tf.Tensor).shape).toEqual([4, 3]);
    expect((lastBatch['Tensor2'] as tf.Tensor).shape).toEqual([4, 2, 2]);
    expect((lastBatch['string'] as string[]).length).toEqual(4);

    const expectedNumberLastBatch = tf.tensor1d([96, 97, 98, 99]);
    tf.test_util.expectArraysClose(
        lastBatch['number'] as tf.Tensor, expectedNumberLastBatch);

    const expectedNumberArrayLastBatch = tf.tensor2d(
        [
          [96, 96 ** 2, 96 ** 3], [97, 97 ** 2, 97 ** 3],
          [98, 98 ** 2, 98 ** 3], [99, 99 ** 2, 99 ** 3]
        ],
        [4, 3]);
    tf.test_util.expectArraysClose(
        lastBatch['numberArray'] as tf.Tensor, expectedNumberArrayLastBatch);

    const expectedTensorLastBatch = tf.tensor2d(
        [
          [96, 96 ** 2, 96 ** 3], [97, 97 ** 2, 97 ** 3],
          [98, 98 ** 2, 98 ** 3], [99, 99 ** 2, 99 ** 3]
        ],
        [4, 3]);
    tf.test_util.expectArraysClose(
        lastBatch['Tensor'] as tf.Tensor, expectedTensorLastBatch);

    const expectedTensor2LastBatch = tf.tensor3d(
        [
          [[96, 96 ** 2], [96 ** 3, 96 ** 4]],
          [[97, 97 ** 2], [97 ** 3, 97 ** 4]],
          [[98, 98 ** 2], [98 ** 3, 98 ** 4]],
          [[99, 99 ** 2], [99 ** 3, 99 ** 4]],
        ],
        [4, 2, 2]);
    tf.test_util.expectArraysClose(
        lastBatch['Tensor2'] as tf.Tensor, expectedTensor2LastBatch);

    const expectedStringLastBatch =
        ['Item 96', 'Item 97', 'Item 98', 'Item 99'];
    expect(lastBatch['string'] as string[]).toEqual(expectedStringLastBatch);

    tf.dispose(result);
    tf.dispose(expectedNumberLastBatch);
    tf.dispose(expectedNumberArrayLastBatch);
    tf.dispose(expectedTensorLastBatch);
    tf.dispose(expectedTensor2LastBatch);

    expect(tf.ENV.engine.memory().numTensors).toBe(0);
  });

  it('skip does not leak Tensors', async done => {
    try {
      const ds = new TestDataset();
      expect(tf.memory().numTensors).toEqual(0);
      const result = await ds.skip(15).toArray();
      // The test dataset had 100 elements; we skipped 15; 85 remain.
      expect(result.length).toEqual(85);
      // Each element of the test dataset contains 2 Tensors;
      // 85 elements remain, so 2 * 85 = 170 Tensors remain.
      expect(tf.memory().numTensors).toEqual(170);
      done();
    } catch (e) {
      done.fail(e);
    }
  });

  it('filter does not leak Tensors', async () => {
    const ds = new TestDataset();
    expect(tf.memory().numTensors).toEqual(0);
    await ds.filter(x => ((x['number'] as number) % 2 === 0)).toArray();
    // Each element of the test dataset contains 2 Tensors.
    // There were 100 elements, but we filtered out half of them.
    // Thus 50 * 2 = 100 Tensors remain.
    expect(tf.memory().numTensors).toEqual(100);
  });

  it('map does not leak Tensors when none are returned', async () => {
    const ds = new TestDataset();
    expect(tf.memory().numTensors).toEqual(0);
    await ds.map(x => ({'constant': 1})).toArray();
    // The map operation consumed all of the tensors and emitted none.
    expect(tf.memory().numTensors).toEqual(0);
  });

  it('map does not lose or leak Tensors when some inputs are passed through',
     async () => {
       const ds = new TestDataset();
       expect(tf.memory().numTensors).toEqual(0);
       await ds.map(x => ({'Tensor2': x['Tensor2']})).toArray();
       // Each element of the test dataset contains 2 Tensors.
       // Our map operation retained one of the Tensors and discarded the
       // other. Thus the mapped data contains 100 elements with 1 Tensor
       // each.
       expect(tf.memory().numTensors).toEqual(100);
     });

  it('map does not leak Tensors when inputs are replaced', async () => {
    const ds = new TestDataset();
    expect(tf.memory().numTensors).toEqual(0);
    await ds.map(x => ({'a': tf.tensor1d([1, 2, 3])})).toArray();
    // Each element of the test dataset contains 2 Tensors.
    // Our map operation discarded both Tensors and created one new one.
    // Thus the mapped data contains 100 elements with 1 Tensor each.
    expect(tf.memory().numTensors).toEqual(100);
  });

  it('forEach does not leak Tensors', async () => {
    const ds = new TestDataset();
    let count = 0;
    await ds.forEach(element => {
      count++;
      return {};
    });
    // forEach traversed the entire dataset of 100 elements.
    expect(count).toEqual(100);
    // forEach consumed all of the input Tensors.
    expect(tf.memory().numTensors).toEqual(0);
  });

  it('clone tensors when returning iterator of a dataset generated from ' +
         'existing tensors',
     async () => {
       expect(tf.memory().numTensors).toEqual(0);
       const a = tf.ones([2, 1]);
       const b = tf.ones([2, 1]);
       expect(tf.memory().numTensors).toEqual(2);
       const ds = tfd.array([a, b]);
       // Pre-existing tensors are not cloned during dataset creation.
       expect(tf.memory().numTensors).toEqual(2);

       let count = 0;
       // ds.forEach() automatically disposes incoming Tensors after processing
       // them.
       await ds.forEach(elem => {
         count++;
         expect(elem.isDisposed).toBeFalsy();
       });
       expect(count).toEqual(2);
       // Cloned tensors are disposed after traverse, while original tensors
       // stay.
       expect(tf.memory().numTensors).toEqual(2);

       await ds.forEach(elem => {
         count++;
         expect(elem.isDisposed).toBeFalsy();
       });
       expect(count).toEqual(4);
       expect(tf.memory().numTensors).toEqual(2);

       await ds.forEach(elem => {
         count++;
         expect(elem.isDisposed).toBeFalsy();
       });
       expect(count).toEqual(6);
       expect(tf.memory().numTensors).toEqual(2);

       expect(a.isDisposed).toBeFalsy();
       expect(b.isDisposed).toBeFalsy();
     });

  it('traverse dataset from tensors without leaking Tensors', async () => {
    expect(tf.memory().numTensors).toEqual(0);
    const a = tf.ones([2, 1]);
    const b = tf.ones([2, 1]);
    const c = tf.ones([2, 1]);
    const d = tf.ones([2, 1]);
    expect(tf.memory().numTensors).toEqual(4);
    const ds = tfd.array([a, b, c, d]).take(2);
    // Pre-existing tensors are not cloned during dataset creation.
    expect(tf.memory().numTensors).toEqual(4);

    let count = 0;
    // ds.forEach() automatically disposes incoming Tensors after processing
    // them.
    await ds.forEach(elem => {
      count++;
      expect(elem.isDisposed).toBeFalsy();
    });
    expect(count).toEqual(2);
    // Cloned tensors are disposed after traverse, while original tensors stay.
    expect(tf.memory().numTensors).toEqual(4);

    await ds.forEach(elem => {
      count++;
      expect(elem.isDisposed).toBeFalsy();
    });
    expect(count).toEqual(4);
    expect(tf.memory().numTensors).toEqual(4);

    await ds.forEach(elem => {
      count++;
      expect(elem.isDisposed).toBeFalsy();
    });
    expect(count).toEqual(6);
    expect(tf.memory().numTensors).toEqual(4);

    expect(a.isDisposed).toBeFalsy();
    expect(b.isDisposed).toBeFalsy();
  });

  it('can get correct size of dataset from objects array', async () => {
    const ds = tfd.array([{'item': 1}, {'item': 2}, {'item': 3}]);
    expect(ds.size).toEqual(3);
  });

  it('can get correct size of dataset from number array', async () => {
    const ds = tfd.array([1, 2, 3, 4, 5]);
    expect(ds.size).toEqual(5);
  });

  it('can get size 0 from empty dataset', async () => {
    const ds = tfd.array([]);
    expect(ds.size).toEqual(0);
  });

  it('size is undefined if dataset may exhausted randomly', async () => {
    let i = -1;
    const func = () =>
        ++i < 7 ? {value: i, done: false} : {value: null, done: true};
    const ds = tfd.generator(func);
    expect(ds.size).toBeNull();
  });

  it('repeat dataset has correct size', async () => {
    const ds = tfd.array([1, 2, 3, 4, 5]).repeat(3);
    expect(ds.size).toEqual(15);
  });

  it('repeat dataset forever has infinity size', async () => {
    const ds = tfd.array([1, 2, 3, 4, 5]).repeat();
    expect(ds.size).toEqual(Infinity);
  });

  it('repeat undefined size dataset has undefined size', async () => {
    let i = -1;
    const func = () =>
        ++i < 7 ? {value: i, done: false} : {value: null, done: true};
    const ds = tfd.generator(func).repeat(3);
    expect(ds.size).toBeNull();
  });

  it('take dataset has correct size', async () => {
    const ds = tfd.array([1, 2, 3, 4, 5]).take(3);
    expect(ds.size).toEqual(3);
  });

  it('take dataset without enough elements has correct size', async () => {
    const ds = tfd.array([1, 2, 3, 4, 5]).take(10);
    expect(ds.size).toEqual(5);
  });

  it('take dataset with undefined size has undefined size', async () => {
    let i = -1;
    const func = () =>
        ++i < 7 ? {value: i, done: false} : {value: null, done: true};
    const ds = tfd.generator(func).take(3);
    expect(ds.size).toBeNull();
  });

  it('take dataset with infinity elements has correct size', async () => {
    const ds = tfd.array([1, 2, 3, 4, 5]).repeat().take(10);
    expect(ds.size).toEqual(10);
  });

  it('skip dataset has correct size', async () => {
    const ds = tfd.array([1, 2, 3, 4, 5]).skip(2);
    expect(ds.size).toEqual(3);
  });

  it('skip dataset without enough elements has correct size', async () => {
    const ds = tfd.array([1, 2, 3, 4, 5]).skip(10);
    expect(ds.size).toEqual(0);
  });

  it('skip dataset with undefined size has undefined size', async () => {
    let i = -1;
    const func = () =>
        ++i < 7 ? {value: i, done: false} : {value: null, done: true};
    const ds = tfd.generator(func).skip(3);
    expect(ds.size).toBeNull();
  });

  it('skip dataset with infinity elements has infinity size', async () => {
    const ds = tfd.array([1, 2, 3, 4, 5]).repeat().skip(10);
    expect(ds.size).toEqual(Infinity);
  });

  it('batch dataset with small last batch has correct size', async () => {
    const ds = tfd.array([1, 2, 3, 4, 5, 6, 7]).batch(2, true);
    expect(ds.size).toEqual(4);
  });

  it('batch dataset without small last batch has correct size', async () => {
    const ds = tfd.array([1, 2, 3, 4, 5, 6, 7]).batch(2, false);
    expect(ds.size).toEqual(3);
  });

  it('batch dataset with undefined size has undefined size', async () => {
    let i = -1;
    const func = () =>
        ++i < 7 ? {value: i, done: false} : {value: null, done: true};
    const ds = tfd.generator(func).batch(2);
    expect(ds.size).toBeNull();
  });

  it('batch dataset with infinity elements has infinity size', async () => {
    const ds = tfd.array([1, 2, 3, 4, 5]).repeat().batch(2);
    expect(ds.size).toEqual(Infinity);
  });

  it('map dataset preserves regular size', async () => {
    const ds = tfd.array([1, 2, 3, 4, 5]).map(e => e + 1);
    expect(ds.size).toEqual(5);
  });

  it('map dataset preserves infinity size', async () => {
    const ds = tfd.array([1, 2, 3, 4, 5]).repeat().map(e => e + 1);
    expect(ds.size).toEqual(Infinity);
  });

  it('map dataset preserves null size', async () => {
    let i = -1;
    const func = () =>
        ++i < 7 ? {value: i, done: false} : {value: null, done: true};
    const ds = tfd.generator(func).map(e => e + 1);
    expect(ds.size).toBeNull();
  });

  it('filter dataset preserves infinity size', async () => {
    const ds = tfd.array([1, 2, 3, 4, 5]).repeat().filter(e => e % 2 === 0);
    expect(ds.size).toEqual(Infinity);
  });

  it('filter dataset with regular size has null size', async () => {
    const ds = tfd.array([1, 2, 3, 4, 5]).filter(e => e % 2 === 0);
    expect(ds.size).toBeNull();
  });

  it('filter dataset with null size has null size', async () => {
    let i = -1;
    const func = () =>
        ++i < 7 ? {value: i, done: false} : {value: null, done: true};
    const ds = tfd.generator(func).filter(e => e % 2 === 0);
    expect(ds.size).toBeNull();
  });

  it('zipping an array of datasets with primitive elements has correct size',
     async () => {
       const a = tfd.array([1, 2, 3]);
       const b = tfd.array([4, 5, 6, 7, 8]);
       const result = await tfd.zip([a, b]);
       expect(result.size).toEqual(3);
     });

  it('zipping an array of datasets with object elements has correct size',
     async () => {
       const a = tfd.array([{a: 1}, {a: 2}, {a: 3}]);
       const b = tfd.array([{b: 4}, {b: 5}, {b: 6}, {b: 7}, {b: 8}]);
       const result = await tfd.zip([a, b]);
       expect(result.size).toEqual(3);
     });

  it('zipping an object of datasets with primitive elements has correct size',
     async () => {
       const a = tfd.array([1, 2, 3]);
       const b = tfd.array([4, 5, 6, 7, 8]);
       const result = await tfd.zip({'a': a, 'b': b});
       expect(result.size).toEqual(3);
     });

  it('zipping an object of datasets with object elements has correct size',
     async () => {
       const a = tfd.array([{a: 1}, {a: 2}, {a: 3}]);
       const b = tfd.array([{b: 4}, {b: 5}, {b: 6}, {b: 7}, {b: 8}]);
       const result = await tfd.zip({'a': a, 'b': b});
       expect(result.size).toEqual(3);
     });
});<|MERGE_RESOLUTION|>--- conflicted
+++ resolved
@@ -223,11 +223,7 @@
      async done => {
        try {
          let count = 0;
-<<<<<<< HEAD
          const a = tfd.func(async () => {
-=======
-         const a = tfd.generator(async () => {
->>>>>>> ade1bac6
            if (count > 2) {
              throw new Error('propagate me!');
            }
