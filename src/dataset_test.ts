/**
 * @license
 * Copyright 2018 Google LLC. All Rights Reserved.
 * Licensed under the Apache License, Version 2.0 (the "License");
 * you may not use this file except in compliance with the License.
 * You may obtain a copy of the License at
 *
 * http://www.apache.org/licenses/LICENSE-2.0
 *
 * Unless required by applicable law or agreed to in writing, software
 * distributed under the License is distributed on an "AS IS" BASIS,
 * WITHOUT WARRANTIES OR CONDITIONS OF ANY KIND, either express or implied.
 * See the License for the specific language governing permissions and
 * limitations under the License.
 *
 * =============================================================================
 */

import * as tf from '@tensorflow/tfjs-core';
import {describeWithFlags} from '@tensorflow/tfjs-core/dist/jasmine_util';
import {TensorContainerObject} from '@tensorflow/tfjs-core/dist/tensor_types';

import {array} from './dataset';
import * as tfd from './index';
import {iteratorFromItems, LazyIterator} from './iterators/lazy_iterator';
import {DataElementObject, DatasetContainer} from './types';

class TestObjectIterator extends LazyIterator<{}> {
  data = Array.from({length: 100}, (v, k) => k);
  currentIndex = 0;

  summary() {
    return `TestObjects`;
  }

  async next(): Promise<IteratorResult<{}>> {
    if (this.currentIndex >= 100) {
      return {value: null, done: true};
    }
    const elementNumber = this.data[this.currentIndex];
    const result = {
      'number': elementNumber,
      'numberArray': [elementNumber, elementNumber ** 2, elementNumber ** 3],
      'Tensor':
          tf.tensor1d([elementNumber, elementNumber ** 2, elementNumber ** 3]),
      'Tensor2': tf.tensor2d(
          [
            elementNumber, elementNumber ** 2, elementNumber ** 3,
            elementNumber ** 4
          ],
          [2, 2]),
      'string': `Item ${elementNumber}`
    };
    this.currentIndex++;
    return {value: result, done: false};
  }
}

export class TestDataset extends tfd.Dataset<DataElementObject> {
  readonly size: number;
  constructor(setSize = false) {
    super();
    if (setSize) {
      this.size = 200;
    }
  }
  async iterator(): Promise<LazyIterator<{}>> {
    return new TestObjectIterator();
  }
}

// tslint:disable-next-line:no-any
function complexifyExampleAsDict(simple: any): {} {
  const v = simple['number'];
  const w = simple['numberArray'];
  const x = simple['Tensor'];
  const y = simple['Tensor2'];
  const z = simple['string'];
  return {
    a: {v, w, q: {aa: {x, y, z}, ab: {v, w, x}}},
    b: {
      ba: {baa: y, bab: z, bac: v},
      bb: {bba: w, bbb: x, bbc: y},
      bc: {bca: z, bcb: v, bcc: w}
    },
    c: {ca: {x, y, z}, cb: {v, w, x}, cc: {y, z, v}},
  };
}

<<<<<<< HEAD
// tslint:disable-next-line:no-any
function complexifyExampleAsArray(simple: any): {} {
  const v = simple['number'];
  const w = simple['numberArray'];
  const x = simple['Tensor'];
  const y = simple['Tensor2'];
  const z = simple['string'];
  return [{a: v, b: w}, {ca: [x, y, z], cb: [v, w, x]}];
}

describeWithFlags('Dataset', tf.test_util.CPU_ENVS, () => {
  it('can be concatenated', async () => {
    const a = tfd.array([{'item': 1}, {'item': 2}, {'item': 3}]);
    const b = tfd.array([{'item': 4}, {'item': 5}, {'item': 6}]);
    const result = await a.concatenate(b).toArray();
    expect(result).toEqual([
      {'item': 1}, {'item': 2}, {'item': 3}, {'item': 4}, {'item': 5},
      {'item': 6}
    ]);
  });

  it('can be created by concatenating multiple underlying datasets via reduce',
     async () => {
       const a = tfd.array([{'item': 1}, {'item': 2}]);
       const b = tfd.array([{'item': 3}, {'item': 4}]);
       const c = tfd.array([{'item': 5}, {'item': 6}]);
       const concatenated = [a, b, c].reduce((a, b) => a.concatenate(b));
       const result = await concatenated.toArray();
       expect(result).toEqual([
         {'item': 1}, {'item': 2}, {'item': 3}, {'item': 4}, {'item': 5},
         {'item': 6}
       ]);
     });

  it('can be created by zipping an array of datasets with primitive elements',
     async () => {
       const a = tfd.array([1, 2, 3]);
       const b = tfd.array([4, 5, 6]);
       const result = await tfd.zip([a, b]).toArray();
       expect(result).toEqual([[1, 4], [2, 5], [3, 6]]);
     });

  it('can be created by zipping an array of datasets with object elements',
     async () => {
       const a = tfd.array([{a: 1}, {a: 2}, {a: 3}]);
       const b = tfd.array([{b: 4}, {b: 5}, {b: 6}]);
       const result = await tfd.zip([a, b]).toArray();
       expect(result).toEqual(
           [[{a: 1}, {b: 4}], [{a: 2}, {b: 5}], [{a: 3}, {b: 6}]]);
     });

  it('can be created by zipping a dict of datasets', async () => {
    const a = tfd.array([{a: 1}, {a: 2}, {a: 3}]);
    const b = tfd.array([{b: 4}, {b: 5}, {b: 6}]);
    const result = await tfd.zip({c: a, d: b}).toArray();
    expect(result).toEqual([
      {c: {a: 1}, d: {b: 4}}, {c: {a: 2}, d: {b: 5}}, {c: {a: 3}, d: {b: 6}}
    ]);
  });

  it('can be created by zipping a nested structure of datasets', async () => {
    const a = tfd.array([1, 2, 3]);
    const b = tfd.array([4, 5, 6]);
    const c = tfd.array([7, 8, 9]);
    const d = tfd.array([10, 11, 12]);
    const result = await tfd.zip({a, bcd: [b, {c, d}]}).toArray();

    expect(result).toEqual([
      {a: 1, bcd: [4, {c: 7, d: 10}]},
      {a: 2, bcd: [5, {c: 8, d: 11}]},
      {a: 3, bcd: [6, {c: 9, d: 12}]},
    ]);
  });

  it('can be created by zipping datasets of different sizes', async () => {
    const a = tfd.array([1, 2]);
    const b = tfd.array([3, 4, 5, 6]);
    const result = await tfd.zip([a, b]).toArray();
    expect(result).toEqual([[1, 3], [2, 4]]);
  });

  it('zipping a native string throws an error', async done => {
    try {
      // tslint:disable-next-line:no-any no-construct
      await tfd.zip('test' as any);
      done.fail();
    } catch (e) {
      expect(e.message).toEqual(
          'The argument to zip() must be an object or array.');
      done();
    }
  });

  it('zipping a string object throws a meaningful error', async done => {
    try {
      // tslint:disable-next-line:no-any no-construct
      await tfd.zip(new String('test') as any).iterator();
      done.fail();
    } catch (e) {
      // This error is not specific to the error case arising from
      //   typeof(new String('test')) === 'object'
      // Instead this error is thrown because the leaves of the structure are
      // the letters t, e, s, and t, as well a number for the length.
      // I think it's a fine error message for this situation anyway.
      expect(e.message).toEqual(
          'Leaves of the structure passed to zip() must be Datasets, ' +
          'not primitives.');
      done();
    }
  });

  it('zipping a structure with repeated elements works', async () => {
    const a = tfd.array([1, 2, 3]);
    const b = tfd.array([4, 5, 6]);
    const c = tfd.array([7, 8, 9]);
    const d = tfd.array([10, 11, 12]);
    const result = await tfd.zip({a, abacd: [a, b, {a, c, d}]}).toArray();

    expect(result).toEqual([
      {a: 1, abacd: [1, 4, {a: 1, c: 7, d: 10}]},
      {a: 2, abacd: [2, 5, {a: 2, c: 8, d: 11}]},
      {a: 3, abacd: [3, 6, {a: 3, c: 9, d: 12}]},
    ]);
  });

  it('zipping a structure with cycles throws an error', async done => {
    try {
      // tslint:disable-next-line:no-any
      const a = tfd.array([1, 2, 3]);
      const b = tfd.array([4, 5, 6]);
      const c: DatasetContainer = [tfd.array([7, 8, 9])];
      const abc: DatasetContainer = [a, b, c];
      c.push(abc);
      await tfd.zip({a, abc}).iterator();
      done.fail();
    } catch (e) {
      expect(e.message).toEqual('Circular references are not supported.');
      done();
    }
  });

  it('zip propagates errors thrown when iterating constituent datasets',
     async done => {
       try {
         let count = 0;
         const a = tfd.func(async () => {
           if (count > 2) {
             throw new Error('propagate me!');
           }
           return {value: count++, done: false};
         });
         const b = tfd.array([3, 4, 5, 6]);
         // tslint:disable-next-line:no-any
         await (await tfd.zip([a, b]).iterator()).collect(1000, 0);
         done.fail();
       } catch (e) {
         expect(e.message).toEqual('propagate me!');
         done();
       }
     });

  it('can be repeated a fixed number of times', async () => {
    const a = tfd.array([{'item': 1}, {'item': 2}, {'item': 3}]);
    const result = await a.repeat(4).toArray();
    expect(result).toEqual([
      {'item': 1},
      {'item': 2},
      {'item': 3},
      {'item': 1},
      {'item': 2},
      {'item': 3},
      {'item': 1},
      {'item': 2},
      {'item': 3},
      {'item': 1},
      {'item': 2},
      {'item': 3},
    ]);
  });

  it('can be repeated indefinitely', async () => {
    const a = tfd.array([{'item': 1}, {'item': 2}, {'item': 3}]);
    await a.repeat().take(234).toArray();
  });

  it('can be repeated with state in a closure', async () => {
    // This tests a tricky bug having to do with 'this' being set properly.
    // See
    // https://github.com/Microsoft/TypeScript/wiki/%27this%27-in-TypeScript

    class CustomDataset extends tfd.Dataset<{}> {
      state = {val: 1};
      async iterator() {
        const result = iteratorFromItems([
          {'item': this.state.val++}, {'item': this.state.val++},
          {'item': this.state.val++}
        ]);
        return result;
      }
    }
    const a = new CustomDataset();
    await a.repeat().take(1234).toArray();
  });

  it('can collect all items into memory', async () => {
    const ds = new TestDataset();
    const items = await ds.toArray();
    expect(items.length).toEqual(100);
    // The test dataset has 100 elements, each containing 2 Tensors.
    expect(tf.memory().numTensors).toEqual(200);
  });

  it('batches entries into column-oriented batches', async () => {
    const ds = new TestDataset();
    const bds = ds.batch(8);
    const batchIterator = await bds.iterator();
    const result = await batchIterator.collect();

    expect(result.length).toEqual(13);
    result.slice(0, 12).forEach(batch => {
      const b = batch as TensorContainerObject;
      expect((b['number'] as tf.Tensor).shape).toEqual([8]);
      expect((b['numberArray'] as tf.Tensor).shape).toEqual([8, 3]);
      expect((b['Tensor'] as tf.Tensor).shape).toEqual([8, 3]);
      expect((b['Tensor2'] as tf.Tensor).shape).toEqual([8, 2, 2]);
      expect((b['string'] as string[]).length).toEqual(8);
    });
    tf.dispose(result);
    expect(tf.ENV.engine.memory().numTensors).toBe(0);
  });

  it('batches entries without leaking Tensors', async () => {
    // The prior test confirms this too, but this formulation is more specific.

    // First show that an unbatched test iterator creates 2 Tensors per element.
    const ds = new TestDataset();
    const iter = await ds.iterator();
    const element = await iter.next();
    expect(tf.ENV.engine.memory().numTensors).toBe(2);
    tf.dispose(element.value);
    expect(tf.ENV.engine.memory().numTensors).toBe(0);

    // Now obtain batches, which should contain 4 Tensors each.
    const bDs = new TestDataset().batch(8);
    const bIter = await bDs.iterator();
    const bElement = await bIter.next();
    // The batch element contains four Tensors, and the 8*2 Tensors in the
    // original unbatched elements have already been disposed.
    expect(tf.ENV.engine.memory().numTensors).toBe(4);
    tf.dispose(bElement.value);
    expect(tf.ENV.engine.memory().numTensors).toBe(0);
  });

  it('batches complex nested objects into column-oriented batches',
     async () => {
       // Our "complexified" examples map the simple examples into a deep
       // nested structure. This test shows that batching complexified examples
       // produces the same result as complexifying batches of simple examples.

       const complexThenBatch =
           new TestDataset().map(complexifyExampleAsDict).batch(8);
       const batchThenComplex =
           new TestDataset().batch(8).map(complexifyExampleAsDict);

       const compareDataset = tfd.zip({complexThenBatch, batchThenComplex});

       const result = await (await compareDataset.iterator()).collect();

       expect(result.length).toEqual(13);
       // tslint:disable-next-line:no-any
       result.slice(0, 12).forEach((compare: any) => {
         // TODO(soergel): could use deepMap to implement deep compare.
         // For now, just spot-check a few deep entries.
         expect(compare.complexThenBatch.a[0].shape)
             .toEqual(compare.batchThenComplex.a[0].shape);
         expect(compare.complexThenBatch.a[0].dataSync())
             .toEqual(compare.batchThenComplex.a[0].dataSync());

         expect(compare.complexThenBatch.a[2].ab[2].shape)
             .toEqual(compare.batchThenComplex.a[2].ab[2].shape);
         expect(compare.complexThenBatch.a[2].ab[2].dataSync())
             .toEqual(compare.batchThenComplex.a[2].ab[2].dataSync());

         expect(compare.complexThenBatch.b.bb.bbb.shape)
             .toEqual(compare.batchThenComplex.b.bb.bbb.shape);
         expect(compare.complexThenBatch.b.bb.bbb.dataSync())
             .toEqual(compare.batchThenComplex.b.bb.bbb.dataSync());

         expect(compare.complexThenBatch.c[1][1].shape)
             .toEqual(compare.batchThenComplex.c[1][1].shape);
         expect(compare.complexThenBatch.c[1][1].dataSync())
             .toEqual(compare.batchThenComplex.c[1][1].dataSync());
       });
       tf.dispose(result);
       expect(tf.ENV.engine.memory().numTensors).toBe(0);
     });

  it('batches complex nested arrays into column-oriented batches', async () => {
    // Our "complexified" examples map the simple examples into a deep
    // nested structure. This test shows that batching complexified examples
    // produces the same result as complexifying batches of simple examples.

    const complexThenBatch =
        new TestDataset().map(complexifyExampleAsArray).batch(8);
    const batchThenComplex =
        new TestDataset().batch(8).map(complexifyExampleAsArray);

    const compareDataset = tfd.zip({complexThenBatch, batchThenComplex});

    const result = await (await compareDataset.iterator()).collect();

    expect(result.length).toEqual(13);
    // tslint:disable-next-line:no-any
    result.slice(0, 12).forEach((compare: any) => {
      // TODO(soergel): could use deepMap to implement deep compare.
      // For now, just spot-check a few deep entries.
      expect(compare.complexThenBatch[0].a.shape)
          .toEqual(compare.batchThenComplex[0].a.shape);
      expect(compare.complexThenBatch[0].a.dataSync())
          .toEqual(compare.batchThenComplex[0].a.dataSync());

      expect(compare.complexThenBatch[0].b.shape)
          .toEqual(compare.batchThenComplex[0].b.shape);
      expect(compare.complexThenBatch[0].b.dataSync())
          .toEqual(compare.batchThenComplex[0].b.dataSync());

      expect(compare.complexThenBatch[1].ca[0].shape)
          .toEqual(compare.batchThenComplex[1].ca[0].shape);
      expect(compare.complexThenBatch[1].ca[0].dataSync())
          .toEqual(compare.batchThenComplex[1].ca[0].dataSync());

      expect(compare.complexThenBatch[1].ca[1].shape)
          .toEqual(compare.batchThenComplex[1].ca[1].shape);
      expect(compare.complexThenBatch[1].ca[1].dataSync())
          .toEqual(compare.batchThenComplex[1].ca[1].dataSync());

      expect(compare.complexThenBatch[1].ca[2].length)
          .toEqual(compare.batchThenComplex[1].ca[2].length);
      expect(compare.complexThenBatch[1].ca[2])
          .toEqual(compare.batchThenComplex[1].ca[2]);
    });
    tf.dispose(result);
    expect(tf.ENV.engine.memory().numTensors).toBe(0);
  });

  it('batch creates a small last batch', async () => {
    const ds = new TestDataset();
    const bds = ds.batch(8);
    const batchIterator = await bds.iterator();
    const result = await batchIterator.collect();
    const lastBatch = result[result.length - 1] as TensorContainerObject;
    expect((lastBatch['number'] as tf.Tensor).shape).toEqual([4]);
    expect((lastBatch['numberArray'] as tf.Tensor).shape).toEqual([4, 3]);
    expect((lastBatch['Tensor'] as tf.Tensor).shape).toEqual([4, 3]);
    expect((lastBatch['Tensor2'] as tf.Tensor).shape).toEqual([4, 2, 2]);
    expect((lastBatch['string'] as string[]).length).toEqual(4);

    const expectedNumberLastBatch = tf.tensor1d([96, 97, 98, 99]);
    tf.test_util.expectArraysClose(
        lastBatch['number'] as tf.Tensor, expectedNumberLastBatch);

    const expectedNumberArrayLastBatch = tf.tensor2d(
        [
          [96, 96 ** 2, 96 ** 3], [97, 97 ** 2, 97 ** 3],
          [98, 98 ** 2, 98 ** 3], [99, 99 ** 2, 99 ** 3]
        ],
        [4, 3]);
    tf.test_util.expectArraysClose(
        lastBatch['numberArray'] as tf.Tensor, expectedNumberArrayLastBatch);

    const expectedTensorLastBatch = tf.tensor2d(
        [
          [96, 96 ** 2, 96 ** 3], [97, 97 ** 2, 97 ** 3],
          [98, 98 ** 2, 98 ** 3], [99, 99 ** 2, 99 ** 3]
        ],
        [4, 3]);
    tf.test_util.expectArraysClose(
        lastBatch['Tensor'] as tf.Tensor, expectedTensorLastBatch);

    const expectedTensor2LastBatch = tf.tensor3d(
        [
          [[96, 96 ** 2], [96 ** 3, 96 ** 4]],
          [[97, 97 ** 2], [97 ** 3, 97 ** 4]],
          [[98, 98 ** 2], [98 ** 3, 98 ** 4]],
          [[99, 99 ** 2], [99 ** 3, 99 ** 4]],
        ],
        [4, 2, 2]);
    tf.test_util.expectArraysClose(
        lastBatch['Tensor2'] as tf.Tensor, expectedTensor2LastBatch);

    const expectedStringLastBatch =
        ['Item 96', 'Item 97', 'Item 98', 'Item 99'];
    expect(lastBatch['string'] as string[]).toEqual(expectedStringLastBatch);

    tf.dispose(result);
    tf.dispose(expectedNumberLastBatch);
    tf.dispose(expectedNumberArrayLastBatch);
    tf.dispose(expectedTensorLastBatch);
    tf.dispose(expectedTensor2LastBatch);

    expect(tf.ENV.engine.memory().numTensors).toBe(0);
  });

  it('skip does not leak Tensors', async done => {
    try {
      const ds = new TestDataset();
      expect(tf.memory().numTensors).toEqual(0);
      const result = await ds.skip(15).toArray();
      // The test dataset had 100 elements; we skipped 15; 85 remain.
      expect(result.length).toEqual(85);
      // Each element of the test dataset contains 2 Tensors;
      // 85 elements remain, so 2 * 85 = 170 Tensors remain.
      expect(tf.memory().numTensors).toEqual(170);
      done();
    } catch (e) {
      done.fail(e);
    }
  });

  it('filter does not leak Tensors', async () => {
    const ds = new TestDataset();
    expect(tf.memory().numTensors).toEqual(0);
    await ds.filter(x => ((x['number'] as number) % 2 === 0)).toArray();
    // Each element of the test dataset contains 2 Tensors.
    // There were 100 elements, but we filtered out half of them.
    // Thus 50 * 2 = 100 Tensors remain.
    expect(tf.memory().numTensors).toEqual(100);
  });

  it('map does not leak Tensors when none are returned', async () => {
    const ds = new TestDataset();
    expect(tf.memory().numTensors).toEqual(0);
    await ds.map(x => ({'constant': 1})).toArray();
    // The map operation consumed all of the tensors and emitted none.
    expect(tf.memory().numTensors).toEqual(0);
  });

  it('map does not lose or leak Tensors when some inputs are passed through',
     async () => {
       const ds = new TestDataset();
       expect(tf.memory().numTensors).toEqual(0);
       await ds.map(x => ({'Tensor2': x['Tensor2']})).toArray();
       // Each element of the test dataset contains 2 Tensors.
       // Our map operation retained one of the Tensors and discarded the
       // other. Thus the mapped data contains 100 elements with 1 Tensor
       // each.
       expect(tf.memory().numTensors).toEqual(100);
     });

  it('map does not leak Tensors when inputs are replaced', async () => {
    const ds = new TestDataset();
    expect(tf.memory().numTensors).toEqual(0);
    await ds.map(x => ({'a': tf.tensor1d([1, 2, 3])})).toArray();
    // Each element of the test dataset contains 2 Tensors.
    // Our map operation discarded both Tensors and created one new one.
    // Thus the mapped data contains 100 elements with 1 Tensor each.
    expect(tf.memory().numTensors).toEqual(100);
  });

  it('forEach does not leak Tensors', async () => {
    const ds = new TestDataset();
    let count = 0;
    await ds.forEach(element => {
      count++;
      return {};
    });
    // forEach traversed the entire dataset of 100 elements.
    expect(count).toEqual(100);
    // forEach consumed all of the input Tensors.
    expect(tf.memory().numTensors).toEqual(0);
  });

  it('clone tensors when returning iterator of a dataset generated from ' +
         'existing tensors',
     async () => {
       expect(tf.memory().numTensors).toEqual(0);
       const a = tf.ones([2, 1]);
       const b = tf.ones([2, 1]);
       expect(tf.memory().numTensors).toEqual(2);
       const ds = tfd.array([a, b]);
       // Pre-existing tensors are not cloned during dataset creation.
       expect(tf.memory().numTensors).toEqual(2);

       let count = 0;
       // ds.forEach() automatically disposes incoming Tensors after processing
       // them.
       await ds.forEach(elem => {
         count++;
         expect(elem.isDisposed).toBeFalsy();
       });
       expect(count).toEqual(2);
       // Cloned tensors are disposed after traverse, while original tensors
       // stay.
       expect(tf.memory().numTensors).toEqual(2);

       await ds.forEach(elem => {
         count++;
         expect(elem.isDisposed).toBeFalsy();
       });
       expect(count).toEqual(4);
       expect(tf.memory().numTensors).toEqual(2);

       await ds.forEach(elem => {
         count++;
         expect(elem.isDisposed).toBeFalsy();
       });
       expect(count).toEqual(6);
       expect(tf.memory().numTensors).toEqual(2);

       expect(a.isDisposed).toBeFalsy();
       expect(b.isDisposed).toBeFalsy();
     });

  it('traverse dataset from tensors without leaking Tensors', async () => {
    expect(tf.memory().numTensors).toEqual(0);
    const a = tf.ones([2, 1]);
    const b = tf.ones([2, 1]);
    const c = tf.ones([2, 1]);
    const d = tf.ones([2, 1]);
    expect(tf.memory().numTensors).toEqual(4);
    const ds = tfd.array([a, b, c, d]).take(2);
    // Pre-existing tensors are not cloned during dataset creation.
    expect(tf.memory().numTensors).toEqual(4);

    let count = 0;
    // ds.forEach() automatically disposes incoming Tensors after processing
    // them.
    await ds.forEach(elem => {
      count++;
      expect(elem.isDisposed).toBeFalsy();
    });
    expect(count).toEqual(2);
    // Cloned tensors are disposed after traverse, while original tensors stay.
    expect(tf.memory().numTensors).toEqual(4);

    await ds.forEach(elem => {
      count++;
      expect(elem.isDisposed).toBeFalsy();
    });
    expect(count).toEqual(4);
    expect(tf.memory().numTensors).toEqual(4);

    await ds.forEach(elem => {
      count++;
      expect(elem.isDisposed).toBeFalsy();
    });
    expect(count).toEqual(6);
    expect(tf.memory().numTensors).toEqual(4);

    expect(a.isDisposed).toBeFalsy();
    expect(b.isDisposed).toBeFalsy();
  });
});
=======
describeWithFlags(
    'Dataset',
    {...tf.test_util.CPU_ENVS, TENSORLIKE_CHECK_SHAPE_CONSISTENCY: true},
    () => {
      it('can be concatenated', async () => {
        const a = tfd.array([{'item': 1}, {'item': 2}, {'item': 3}]);
        const b = tfd.array([{'item': 4}, {'item': 5}, {'item': 6}]);
        const result = await a.concatenate(b).toArray();
        expect(result).toEqual([
          {'item': 1}, {'item': 2}, {'item': 3}, {'item': 4}, {'item': 5},
          {'item': 6}
        ]);
      });

      it('can be created by concatenating multiple underlying datasets via ' +
             'reduce',
         async () => {
           const a = tfd.array([{'item': 1}, {'item': 2}]);
           const b = tfd.array([{'item': 3}, {'item': 4}]);
           const c = tfd.array([{'item': 5}, {'item': 6}]);
           const concatenated = [a, b, c].reduce((a, b) => a.concatenate(b));
           const result = await concatenated.toArray();
           expect(result).toEqual([
             {'item': 1}, {'item': 2}, {'item': 3}, {'item': 4}, {'item': 5},
             {'item': 6}
           ]);
         });

      it('can be created by zipping an array of datasets with primitive ' +
             'elements',
         async () => {
           const a = tfd.array([1, 2, 3]);
           const b = tfd.array([4, 5, 6]);
           const result = await tfd.zip([a, b]).toArray();
           expect(result).toEqual([[1, 4], [2, 5], [3, 6]]);
         });

      it('can be created by zipping an array of datasets with object elements',
         async () => {
           const a = tfd.array([{a: 1}, {a: 2}, {a: 3}]);
           const b = tfd.array([{b: 4}, {b: 5}, {b: 6}]);
           const result = await tfd.zip([a, b]).toArray();
           expect(result).toEqual(
               [[{a: 1}, {b: 4}], [{a: 2}, {b: 5}], [{a: 3}, {b: 6}]]);
         });

      it('can be created by zipping a dict of datasets', async () => {
        const a = tfd.array([{a: 1}, {a: 2}, {a: 3}]);
        const b = tfd.array([{b: 4}, {b: 5}, {b: 6}]);
        const result = await tfd.zip({c: a, d: b}).toArray();
        expect(result).toEqual([
          {c: {a: 1}, d: {b: 4}}, {c: {a: 2}, d: {b: 5}}, {c: {a: 3}, d: {b: 6}}
        ]);
      });

      it('can be created by zipping a nested structure of datasets',
         async () => {
           const a = tfd.array([1, 2, 3]);
           const b = tfd.array([4, 5, 6]);
           const c = tfd.array([7, 8, 9]);
           const d = tfd.array([10, 11, 12]);
           const result = await tfd.zip({a, bcd: [b, {c, d}]}).toArray();

           expect(result).toEqual([
             {a: 1, bcd: [4, {c: 7, d: 10}]},
             {a: 2, bcd: [5, {c: 8, d: 11}]},
             {a: 3, bcd: [6, {c: 9, d: 12}]},
           ]);
         });

      it('can be created by zipping datasets of different sizes', async () => {
        const a = tfd.array([1, 2]);
        const b = tfd.array([3, 4, 5, 6]);
        const result = await tfd.zip([a, b]).toArray();
        expect(result).toEqual([[1, 3], [2, 4]]);
      });

      it('zipping a native string throws an error', async done => {
        try {
          // tslint:disable-next-line:no-any no-construct
          await tfd.zip('test' as any);
          done.fail();
        } catch (e) {
          expect(e.message).toEqual(
              'The argument to zip() must be an object or array.');
          done();
        }
      });

      it('zipping a string object throws a meaningful error', async done => {
        try {
          // tslint:disable-next-line:no-any no-construct
          await tfd.zip(new String('test') as any).iterator();
          done.fail();
        } catch (e) {
          // This error is not specific to the error case arising from
          //   typeof(new String('test')) === 'object'
          // Instead this error is thrown because the leaves of the structure
          // are the letters t, e, s, and t, as well a number for the length. I
          // think it's a fine error message for this situation anyway.
          expect(e.message).toEqual(
              'Leaves of the structure passed to zip() must be Datasets, ' +
              'not primitives.');
          done();
        }
      });

      it('zipping a structure with repeated elements works', async () => {
        const a = tfd.array([1, 2, 3]);
        const b = tfd.array([4, 5, 6]);
        const c = tfd.array([7, 8, 9]);
        const d = tfd.array([10, 11, 12]);
        const result = await tfd.zip({a, abacd: [a, b, {a, c, d}]}).toArray();

        expect(result).toEqual([
          {a: 1, abacd: [1, 4, {a: 1, c: 7, d: 10}]},
          {a: 2, abacd: [2, 5, {a: 2, c: 8, d: 11}]},
          {a: 3, abacd: [3, 6, {a: 3, c: 9, d: 12}]},
        ]);
      });

      it('zipping a structure with cycles throws an error', async done => {
        try {
          // tslint:disable-next-line:no-any
          const a = tfd.array([1, 2, 3]);
          const b = tfd.array([4, 5, 6]);
          const c: DatasetContainer = [tfd.array([7, 8, 9])];
          const abc: DatasetContainer = [a, b, c];
          c.push(abc);
          await tfd.zip({a, abc}).iterator();
          done.fail();
        } catch (e) {
          expect(e.message).toEqual('Circular references are not supported.');
          done();
        }
      });

      it('zip propagates errors thrown when iterating constituent datasets',
         async done => {
           try {
             let count = 0;
             const a = tfd.func(async () => {
               if (count > 2) {
                 throw new Error('propagate me!');
               }
               return {value: count++, done: false};
             });
             const b = tfd.array([3, 4, 5, 6]);
             // tslint:disable-next-line:no-any
             await (await tfd.zip([a, b]).iterator()).collect(1000, 0);
             done.fail();
           } catch (e) {
             expect(e.message).toEqual('propagate me!');
             done();
           }
         });

      it('can be repeated a fixed number of times', async () => {
        const a = tfd.array([{'item': 1}, {'item': 2}, {'item': 3}]);
        const result = await a.repeat(4).toArray();
        expect(result).toEqual([
          {'item': 1},
          {'item': 2},
          {'item': 3},
          {'item': 1},
          {'item': 2},
          {'item': 3},
          {'item': 1},
          {'item': 2},
          {'item': 3},
          {'item': 1},
          {'item': 2},
          {'item': 3},
        ]);
      });

      it('can be repeated indefinitely', async () => {
        const a = tfd.array([{'item': 1}, {'item': 2}, {'item': 3}]);
        await a.repeat().take(234).toArray();
      });

      it('can be repeated with state in a closure', async () => {
        // This tests a tricky bug having to do with 'this' being set properly.
        // See
        // https://github.com/Microsoft/TypeScript/wiki/%27this%27-in-TypeScript

        class CustomDataset extends tfd.Dataset<{}> {
          state = {val: 1};
          async iterator() {
            const result = iteratorFromItems([
              {'item': this.state.val++}, {'item': this.state.val++},
              {'item': this.state.val++}
            ]);
            return result;
          }
        }
        const a = new CustomDataset();
        await a.repeat().take(1234).toArray();
      });

      it('can collect all items into memory', async () => {
        const ds = new TestDataset();
        const items = await ds.toArray();
        expect(items.length).toEqual(100);
        // The test dataset has 100 elements, each containing 2 Tensors.
        expect(tf.memory().numTensors).toEqual(200);
      });

      it('batches entries into column-oriented batches', async () => {
        const ds = new TestDataset();
        const bds = ds.batch(8);
        const batchIterator = await bds.iterator();
        const result = await batchIterator.collect();

        expect(result.length).toEqual(13);
        result.slice(0, 12).forEach(batch => {
          const b = batch as TensorContainerObject;
          expect((b['number'] as tf.Tensor).shape).toEqual([8]);
          expect((b['numberArray'] as tf.Tensor).shape).toEqual([8, 3]);
          expect((b['Tensor'] as tf.Tensor).shape).toEqual([8, 3]);
          expect((b['Tensor2'] as tf.Tensor).shape).toEqual([8, 2, 2]);
          expect((b['string'] as tf.Tensor).shape).toEqual([8]);
        });
        tf.dispose(result);
        expect(tf.ENV.engine.memory().numTensors).toBe(0);
      });

      it('batches entries without leaking Tensors', async () => {
        // The prior test confirms this too, but this formulation is more
        // specific.

        // First show that an unbatched test iterator creates 2 Tensors per
        // element.
        const ds = new TestDataset();
        const iter = await ds.iterator();
        const element = await iter.next();
        expect(tf.ENV.engine.memory().numTensors).toBe(2);
        tf.dispose(element.value);
        expect(tf.ENV.engine.memory().numTensors).toBe(0);

        // Now obtain batches, which should contain 4 Tensors each.
        const bDs = new TestDataset().batch(8);
        const bIter = await bDs.iterator();
        const bElement = await bIter.next();
        // The batch element contains four Tensors, and the 8*2 Tensors in the
        // original unbatched elements have already been disposed.
        expect(tf.ENV.engine.memory().numTensors).toBe(5);
        tf.dispose(bElement.value);
        expect(tf.ENV.engine.memory().numTensors).toBe(0);
      });

      it('batches complex nested objects into column-oriented batches',
         async () => {
           // Our "complexified" examples map the simple examples into a deep
           // nested structure. This test shows that batching complexified
           // examples produces the same result as complexifying batches of
           // simple examples.

           const complexThenBatch =
               new TestDataset().map(complexifyExampleAsDict).batch(8);
           const batchThenComplex =
               new TestDataset().batch(8).map(complexifyExampleAsDict);

           const compareDataset = tfd.zip({complexThenBatch, batchThenComplex});

           const result = await (await compareDataset.iterator()).collect();

           expect(result.length).toEqual(13);
           // tslint:disable-next-line:no-any
           result.slice(0, 12).forEach((compare: any) => {
             // TODO(soergel): could use deepMap to implement deep compare.
             // For now, just spot-check a few deep entries.
             expect(compare.complexThenBatch.a.v.shape)
                 .toEqual(compare.batchThenComplex.a.v.shape);
             expect(compare.complexThenBatch.a.v.dataSync())
                 .toEqual(compare.batchThenComplex.a.v.dataSync());

             expect(compare.complexThenBatch.a.q.ab.x.shape)
                 .toEqual(compare.batchThenComplex.a.q.ab.x.shape);
             expect(compare.complexThenBatch.a.q.ab.x.dataSync())
                 .toEqual(compare.batchThenComplex.a.q.ab.x.dataSync());

             expect(compare.complexThenBatch.b.bb.bbb.shape)
                 .toEqual(compare.batchThenComplex.b.bb.bbb.shape);
             expect(compare.complexThenBatch.b.bb.bbb.dataSync())
                 .toEqual(compare.batchThenComplex.b.bb.bbb.dataSync());

             expect(compare.complexThenBatch.c.ca.x.shape)
                 .toEqual(compare.batchThenComplex.c.ca.x.shape);
             expect(compare.complexThenBatch.c.ca.x.dataSync())
                 .toEqual(compare.batchThenComplex.c.ca.x.dataSync());
           });
           tf.dispose(result);
           expect(tf.ENV.engine.memory().numTensors).toBe(0);
         });

      it('batches nested numeric arrays into a single Tensor', async () => {
        const dataset =
            new TestDataset()
                .map((e) => {
                  const a = e.number as number;
                  const b = a * 2;
                  const c = b + 5;
                  return {
                    foo: [[[a, b], [c, a], [b, c]], [[b, c], [a, b], [c, a]]]
                  };
                })
                .batch(8);

        const result = await (await dataset.iterator()).collect();
        expect(result.length).toEqual(13);

        // tslint:disable-next-line:no-any
        result.slice(0, 12).forEach((e: any) => {
          expect(e.foo instanceof tf.Tensor).toBeTruthy();
          expect(e.foo.shape).toEqual([8, 2, 3, 2]);
        });
        // tslint:disable-next-line:no-any
        expect((result[12] as any).foo.shape).toEqual([4, 2, 3, 2]);

        tf.dispose(result);
        expect(tf.ENV.engine.memory().numTensors).toBe(0);
      });

      // TODO(soergel, smilkov): Reinstate this once tfjs-core enforces
      // TensorLike.
      /*
      it('throws an error when given an array containing a dict', async done
      => {
        const dataset = array([[1, {a: 2, b: 3}], [4, {a: 5, b: 6}]]).batch(2);
        try {
          await (await dataset.iterator()).collect();
          done.fail();
        } catch (e) {
          expect(e.message).toEqual('TODO');
          done();
        }
        expect(tf.ENV.engine.memory().numTensors).toBe(0);
      });
      */

      it('throws an error when given an array of inconsistent shape',
         async done => {
           const dataset = array([[[1, 2], [3]], [[4, 5], [6]]]).batch(2);
           try {
             await (await dataset.iterator()).collect();
             done.fail();
           } catch (e) {
             expect(e.message).toEqual(
                 'Element arr[0][1] should have 2 elements, ' +
                 'but has 1 elements');
             done();
           }
           expect(tf.ENV.engine.memory().numTensors).toBe(0);
         });

      it('batch creates a small last batch', async () => {
        const ds = new TestDataset();
        const bds = ds.batch(8);
        const batchIterator = await bds.iterator();
        const result = await batchIterator.collect();
        const lastBatch = result[result.length - 1] as TensorContainerObject;
        expect((lastBatch['number'] as tf.Tensor).shape).toEqual([4]);
        expect((lastBatch['numberArray'] as tf.Tensor).shape).toEqual([4, 3]);
        expect((lastBatch['Tensor'] as tf.Tensor).shape).toEqual([4, 3]);
        expect((lastBatch['Tensor2'] as tf.Tensor).shape).toEqual([4, 2, 2]);
        expect((lastBatch['string'] as tf.Tensor).shape).toEqual([4]);

        const expectedNumberLastBatch = tf.tensor1d([96, 97, 98, 99]);
        tf.test_util.expectArraysClose(
            lastBatch['number'] as tf.Tensor, expectedNumberLastBatch);

        const expectedNumberArrayLastBatch = tf.tensor2d(
            [
              [96, 96 ** 2, 96 ** 3], [97, 97 ** 2, 97 ** 3],
              [98, 98 ** 2, 98 ** 3], [99, 99 ** 2, 99 ** 3]
            ],
            [4, 3]);
        tf.test_util.expectArraysClose(
            lastBatch['numberArray'] as tf.Tensor,
            expectedNumberArrayLastBatch);

        const expectedTensorLastBatch = tf.tensor2d(
            [
              [96, 96 ** 2, 96 ** 3], [97, 97 ** 2, 97 ** 3],
              [98, 98 ** 2, 98 ** 3], [99, 99 ** 2, 99 ** 3]
            ],
            [4, 3]);
        tf.test_util.expectArraysClose(
            lastBatch['Tensor'] as tf.Tensor, expectedTensorLastBatch);

        const expectedTensor2LastBatch = tf.tensor3d(
            [
              [[96, 96 ** 2], [96 ** 3, 96 ** 4]],
              [[97, 97 ** 2], [97 ** 3, 97 ** 4]],
              [[98, 98 ** 2], [98 ** 3, 98 ** 4]],
              [[99, 99 ** 2], [99 ** 3, 99 ** 4]],
            ],
            [4, 2, 2]);
        tf.test_util.expectArraysClose(
            lastBatch['Tensor2'] as tf.Tensor, expectedTensor2LastBatch);

        const expectedStringLastBatch =
            tf.tensor1d(['Item 96', 'Item 97', 'Item 98', 'Item 99']);
        tf.test_util.expectArraysEqual(
            lastBatch['string'] as tf.Tensor, expectedStringLastBatch);

        tf.dispose(result);
        tf.dispose(expectedNumberLastBatch);
        tf.dispose(expectedNumberArrayLastBatch);
        tf.dispose(expectedTensorLastBatch);
        tf.dispose(expectedTensor2LastBatch);
        tf.dispose(expectedStringLastBatch);

        expect(tf.ENV.engine.memory().numTensors).toBe(0);
      });

      it('skip does not leak Tensors', async done => {
        try {
          const ds = new TestDataset();
          expect(tf.memory().numTensors).toEqual(0);
          const result = await ds.skip(15).toArray();
          // The test dataset had 100 elements; we skipped 15; 85 remain.
          expect(result.length).toEqual(85);
          // Each element of the test dataset contains 2 Tensors;
          // 85 elements remain, so 2 * 85 = 170 Tensors remain.
          expect(tf.memory().numTensors).toEqual(170);
          done();
        } catch (e) {
          done.fail(e);
        }
      });

      it('filter does not leak Tensors', async () => {
        const ds = new TestDataset();
        expect(tf.memory().numTensors).toEqual(0);
        await ds.filter(x => ((x['number'] as number) % 2 === 0)).toArray();
        // Each element of the test dataset contains 2 Tensors.
        // There were 100 elements, but we filtered out half of them.
        // Thus 50 * 2 = 100 Tensors remain.
        expect(tf.memory().numTensors).toEqual(100);
      });

      it('shuffle does not leak Tensors', async () => {
        const ds = new TestDataset();
        expect(tf.memory().numTensors).toEqual(0);
        await ds.shuffle(1000).toArray();
        // The shuffle operation emitted all of the tensors.
        expect(tf.memory().numTensors).toEqual(200);
      });

      it('shuffle throws an error when bufferSize is not specified and ' +
             'dataset.size is unknown.',
         async () => {
           const ds = new TestDataset();

           expect(() => ds.shuffle(undefined))
               .toThrowError(
                   '`Dataset.shuffle()` requires bufferSize to be specified.');
         });

      it('shuffle throws an error when bufferSize is not specified and ' +
             'dataset.size is known.',
         async () => {
           const ds = new TestDataset(true);

           expect(() => ds.shuffle(undefined))
               .toThrowError(
                   '`Dataset.shuffle()` requires bufferSize to be ' +
                   'specified.  If your data fits in main memory (for ' +
                   'regular JS objects), and/or GPU memory (for ' +
                   '`tf.Tensor`s), consider setting bufferSize to the ' +
                   'dataset size (200 elements)');
         });

      it('prefetch throws an error when bufferSize is not specified.',
         async () => {
           const ds = new TestDataset();

           expect(() => ds.prefetch(undefined))
               .toThrowError(
                   '`Dataset.prefetch()` requires bufferSize to be specified.');
         });

      it('prefetch does not leak Tensors', async () => {
        const ds = new TestDataset();
        expect(tf.memory().numTensors).toEqual(0);
        await ds.prefetch(1000).toArray();
        // The prefetch operation emitted all of the tensors.
        expect(tf.memory().numTensors).toEqual(200);
      });

      it('map does not leak Tensors when none are returned', async () => {
        const ds = new TestDataset();
        expect(tf.memory().numTensors).toEqual(0);
        await ds.map(x => ({'constant': 1})).toArray();
        // The map operation consumed all of the tensors and emitted none.
        expect(tf.memory().numTensors).toEqual(0);
      });

      it('map does not lose or leak Tensors when some inputs are passed ' +
             'through',
         async () => {
           const ds = new TestDataset();
           expect(tf.memory().numTensors).toEqual(0);
           await ds.map(x => ({'Tensor2': x['Tensor2']})).toArray();
           // Each element of the test dataset contains 2 Tensors.
           // Our map operation retained one of the Tensors and discarded the
           // other. Thus the mapped data contains 100 elements with 1 Tensor
           // each.
           expect(tf.memory().numTensors).toEqual(100);
         });

      it('map does not leak Tensors when inputs are replaced', async () => {
        const ds = new TestDataset();
        expect(tf.memory().numTensors).toEqual(0);
        await ds.map(x => ({'a': tf.tensor1d([1, 2, 3])})).toArray();
        // Each element of the test dataset contains 2 Tensors.
        // Our map operation discarded both Tensors and created one new one.
        // Thus the mapped data contains 100 elements with 1 Tensor each.
        expect(tf.memory().numTensors).toEqual(100);
      });

      it('forEach does not leak Tensors', async () => {
        const ds = new TestDataset();
        let count = 0;
        await ds.forEach(element => {
          count++;
          return {};
        });
        // forEach traversed the entire dataset of 100 elements.
        expect(count).toEqual(100);
        // forEach consumed all of the input Tensors.
        expect(tf.memory().numTensors).toEqual(0);
      });

      it('clone tensors when returning iterator of a dataset generated from ' +
             'existing tensors',
         async () => {
           expect(tf.memory().numTensors).toEqual(0);
           const a = tf.ones([2, 1]);
           const b = tf.ones([2, 1]);
           expect(tf.memory().numTensors).toEqual(2);
           const ds = tfd.array([a, b]);
           // Pre-existing tensors are not cloned during dataset creation.
           expect(tf.memory().numTensors).toEqual(2);

           let count = 0;
           // ds.forEach() automatically disposes incoming Tensors after
           // processing them.
           await ds.forEach(elem => {
             count++;
             expect(elem.isDisposed).toBeFalsy();
           });
           expect(count).toEqual(2);
           // Cloned tensors are disposed after traverse, while original tensors
           // stay.
           expect(tf.memory().numTensors).toEqual(2);

           await ds.forEach(elem => {
             count++;
             expect(elem.isDisposed).toBeFalsy();
           });
           expect(count).toEqual(4);
           expect(tf.memory().numTensors).toEqual(2);

           await ds.forEach(elem => {
             count++;
             expect(elem.isDisposed).toBeFalsy();
           });
           expect(count).toEqual(6);
           expect(tf.memory().numTensors).toEqual(2);

           expect(a.isDisposed).toBeFalsy();
           expect(b.isDisposed).toBeFalsy();
         });

      it('traverse dataset from tensors without leaking Tensors', async () => {
        expect(tf.memory().numTensors).toEqual(0);
        const a = tf.ones([2, 1]);
        const b = tf.ones([2, 1]);
        const c = tf.ones([2, 1]);
        const d = tf.ones([2, 1]);
        expect(tf.memory().numTensors).toEqual(4);
        const ds = tfd.array([a, b, c, d]).take(2);
        // Pre-existing tensors are not cloned during dataset creation.
        expect(tf.memory().numTensors).toEqual(4);

        let count = 0;
        // ds.forEach() automatically disposes incoming Tensors after processing
        // them.
        await ds.forEach(elem => {
          count++;
          expect(elem.isDisposed).toBeFalsy();
        });
        expect(count).toEqual(2);
        // Cloned tensors are disposed after traverse, while original tensors
        // stay.
        expect(tf.memory().numTensors).toEqual(4);

        await ds.forEach(elem => {
          count++;
          expect(elem.isDisposed).toBeFalsy();
        });
        expect(count).toEqual(4);
        expect(tf.memory().numTensors).toEqual(4);

        await ds.forEach(elem => {
          count++;
          expect(elem.isDisposed).toBeFalsy();
        });
        expect(count).toEqual(6);
        expect(tf.memory().numTensors).toEqual(4);

        expect(a.isDisposed).toBeFalsy();
        expect(b.isDisposed).toBeFalsy();
      });

      it('can get correct size of dataset from objects array', async () => {
        const ds = tfd.array([{'item': 1}, {'item': 2}, {'item': 3}]);
        expect(ds.size).toEqual(3);
      });

      it('can get correct size of dataset from number array', async () => {
        const ds = tfd.array([1, 2, 3, 4, 5]);
        expect(ds.size).toEqual(5);
      });

      it('can get size 0 from empty dataset', async () => {
        const ds = tfd.array([]);
        expect(ds.size).toEqual(0);
      });

      it('size is undefined if dataset may exhausted randomly', async () => {
        let i = -1;
        const func = () =>
            ++i < 7 ? {value: i, done: false} : {value: null, done: true};
        const ds = tfd.func(func);
        expect(ds.size).toBeNull();
      });

      it('repeat dataset has correct size', async () => {
        const ds = tfd.array([1, 2, 3, 4, 5]).repeat(3);
        expect(ds.size).toEqual(15);
      });

      it('repeat dataset forever has infinity size', async () => {
        const ds = tfd.array([1, 2, 3, 4, 5]).repeat();
        expect(ds.size).toEqual(Infinity);
      });

      it('repeat undefined size dataset has undefined size', async () => {
        let i = -1;
        const func = () =>
            ++i < 7 ? {value: i, done: false} : {value: null, done: true};
        const ds = tfd.func(func).repeat(3);
        expect(ds.size).toBeNull();
      });

      it('take dataset has correct size', async () => {
        const ds = tfd.array([1, 2, 3, 4, 5]).take(3);
        expect(ds.size).toEqual(3);
      });

      it('take dataset without enough elements has correct size', async () => {
        const ds = tfd.array([1, 2, 3, 4, 5]).take(10);
        expect(ds.size).toEqual(5);
      });

      it('take dataset with undefined size has undefined size', async () => {
        let i = -1;
        const func = () =>
            ++i < 7 ? {value: i, done: false} : {value: null, done: true};
        const ds = tfd.func(func).take(3);
        expect(ds.size).toBeNull();
      });

      it('take dataset with infinity elements has correct size', async () => {
        const ds = tfd.array([1, 2, 3, 4, 5]).repeat().take(10);
        expect(ds.size).toEqual(10);
      });

      it('skip dataset has correct size', async () => {
        const ds = tfd.array([1, 2, 3, 4, 5]).skip(2);
        expect(ds.size).toEqual(3);
      });

      it('skip dataset without enough elements has correct size', async () => {
        const ds = tfd.array([1, 2, 3, 4, 5]).skip(10);
        expect(ds.size).toEqual(0);
      });

      it('skip dataset with undefined size has undefined size', async () => {
        let i = -1;
        const func = () =>
            ++i < 7 ? {value: i, done: false} : {value: null, done: true};
        const ds = tfd.func(func).skip(3);
        expect(ds.size).toBeNull();
      });

      it('skip dataset with infinity elements has infinity size', async () => {
        const ds = tfd.array([1, 2, 3, 4, 5]).repeat().skip(10);
        expect(ds.size).toEqual(Infinity);
      });

      it('batch dataset with small last batch has correct size', async () => {
        const ds = tfd.array([1, 2, 3, 4, 5, 6, 7]).batch(2, true);
        expect(ds.size).toEqual(4);
      });

      it('batch dataset without small last batch has correct size',
         async () => {
           const ds = tfd.array([1, 2, 3, 4, 5, 6, 7]).batch(2, false);
           expect(ds.size).toEqual(3);
         });

      it('batch dataset with undefined size has undefined size', async () => {
        let i = -1;
        const func = () =>
            ++i < 7 ? {value: i, done: false} : {value: null, done: true};
        const ds = tfd.func(func).batch(2);
        expect(ds.size).toBeNull();
      });

      it('batch dataset with infinity elements has infinity size', async () => {
        const ds = tfd.array([1, 2, 3, 4, 5]).repeat().batch(2);
        expect(ds.size).toEqual(Infinity);
      });

      it('map dataset preserves regular size', async () => {
        const ds = tfd.array([1, 2, 3, 4, 5]).map(e => e + 1);
        expect(ds.size).toEqual(5);
      });

      it('map dataset preserves infinity size', async () => {
        const ds = tfd.array([1, 2, 3, 4, 5]).repeat().map(e => e + 1);
        expect(ds.size).toEqual(Infinity);
      });

      it('map dataset preserves null size', async () => {
        let i = -1;
        const func = () =>
            ++i < 7 ? {value: i, done: false} : {value: null, done: true};
        const ds = tfd.func(func).map(e => e + 1);
        expect(ds.size).toBeNull();
      });

      it('filter dataset preserves infinity size', async () => {
        const ds = tfd.array([1, 2, 3, 4, 5]).repeat().filter(e => e % 2 === 0);
        expect(ds.size).toEqual(Infinity);
      });

      it('filter dataset with regular size has null size', async () => {
        const ds = tfd.array([1, 2, 3, 4, 5]).filter(e => e % 2 === 0);
        expect(ds.size).toBeNull();
      });

      it('filter dataset with null size has null size', async () => {
        let i = -1;
        const func = () =>
            ++i < 7 ? {value: i, done: false} : {value: null, done: true};
        const ds = tfd.func(func).filter(e => e % 2 === 0);
        expect(ds.size).toBeNull();
      });

      it('zipping an array of datasets with primitive elements has correct ' +
             'size',
         async () => {
           const a = tfd.array([1, 2, 3]);
           const b = tfd.array([4, 5, 6, 7, 8]);
           const result = await tfd.zip([a, b]);
           expect(result.size).toEqual(3);
         });

      it('zipping an array of datasets with object elements has correct size',
         async () => {
           const a = tfd.array([{a: 1}, {a: 2}, {a: 3}]);
           const b = tfd.array([{b: 4}, {b: 5}, {b: 6}, {b: 7}, {b: 8}]);
           const result = await tfd.zip([a, b]);
           expect(result.size).toEqual(3);
         });

      it('zipping an object of datasets with primitive elements has correct ' +
             'size',
         async () => {
           const a = tfd.array([1, 2, 3]);
           const b = tfd.array([4, 5, 6, 7, 8]);
           const result = await tfd.zip({'a': a, 'b': b});
           expect(result.size).toEqual(3);
         });

      it('zipping an object of datasets with object elements has correct size',
         async () => {
           const a = tfd.array([{a: 1}, {a: 2}, {a: 3}]);
           const b = tfd.array([{b: 4}, {b: 5}, {b: 6}, {b: 7}, {b: 8}]);
           const result = await tfd.zip({'a': a, 'b': b});
           expect(result.size).toEqual(3);
         });
    });
>>>>>>> 8a75b0b0
<|MERGE_RESOLUTION|>--- conflicted
+++ resolved
@@ -19,11 +19,11 @@
 import * as tf from '@tensorflow/tfjs-core';
 import {describeWithFlags} from '@tensorflow/tfjs-core/dist/jasmine_util';
 import {TensorContainerObject} from '@tensorflow/tfjs-core/dist/tensor_types';
-
 import {array} from './dataset';
 import * as tfd from './index';
 import {iteratorFromItems, LazyIterator} from './iterators/lazy_iterator';
 import {DataElementObject, DatasetContainer} from './types';
+
 
 class TestObjectIterator extends LazyIterator<{}> {
   data = Array.from({length: 100}, (v, k) => k);
@@ -87,561 +87,6 @@
   };
 }
 
-<<<<<<< HEAD
-// tslint:disable-next-line:no-any
-function complexifyExampleAsArray(simple: any): {} {
-  const v = simple['number'];
-  const w = simple['numberArray'];
-  const x = simple['Tensor'];
-  const y = simple['Tensor2'];
-  const z = simple['string'];
-  return [{a: v, b: w}, {ca: [x, y, z], cb: [v, w, x]}];
-}
-
-describeWithFlags('Dataset', tf.test_util.CPU_ENVS, () => {
-  it('can be concatenated', async () => {
-    const a = tfd.array([{'item': 1}, {'item': 2}, {'item': 3}]);
-    const b = tfd.array([{'item': 4}, {'item': 5}, {'item': 6}]);
-    const result = await a.concatenate(b).toArray();
-    expect(result).toEqual([
-      {'item': 1}, {'item': 2}, {'item': 3}, {'item': 4}, {'item': 5},
-      {'item': 6}
-    ]);
-  });
-
-  it('can be created by concatenating multiple underlying datasets via reduce',
-     async () => {
-       const a = tfd.array([{'item': 1}, {'item': 2}]);
-       const b = tfd.array([{'item': 3}, {'item': 4}]);
-       const c = tfd.array([{'item': 5}, {'item': 6}]);
-       const concatenated = [a, b, c].reduce((a, b) => a.concatenate(b));
-       const result = await concatenated.toArray();
-       expect(result).toEqual([
-         {'item': 1}, {'item': 2}, {'item': 3}, {'item': 4}, {'item': 5},
-         {'item': 6}
-       ]);
-     });
-
-  it('can be created by zipping an array of datasets with primitive elements',
-     async () => {
-       const a = tfd.array([1, 2, 3]);
-       const b = tfd.array([4, 5, 6]);
-       const result = await tfd.zip([a, b]).toArray();
-       expect(result).toEqual([[1, 4], [2, 5], [3, 6]]);
-     });
-
-  it('can be created by zipping an array of datasets with object elements',
-     async () => {
-       const a = tfd.array([{a: 1}, {a: 2}, {a: 3}]);
-       const b = tfd.array([{b: 4}, {b: 5}, {b: 6}]);
-       const result = await tfd.zip([a, b]).toArray();
-       expect(result).toEqual(
-           [[{a: 1}, {b: 4}], [{a: 2}, {b: 5}], [{a: 3}, {b: 6}]]);
-     });
-
-  it('can be created by zipping a dict of datasets', async () => {
-    const a = tfd.array([{a: 1}, {a: 2}, {a: 3}]);
-    const b = tfd.array([{b: 4}, {b: 5}, {b: 6}]);
-    const result = await tfd.zip({c: a, d: b}).toArray();
-    expect(result).toEqual([
-      {c: {a: 1}, d: {b: 4}}, {c: {a: 2}, d: {b: 5}}, {c: {a: 3}, d: {b: 6}}
-    ]);
-  });
-
-  it('can be created by zipping a nested structure of datasets', async () => {
-    const a = tfd.array([1, 2, 3]);
-    const b = tfd.array([4, 5, 6]);
-    const c = tfd.array([7, 8, 9]);
-    const d = tfd.array([10, 11, 12]);
-    const result = await tfd.zip({a, bcd: [b, {c, d}]}).toArray();
-
-    expect(result).toEqual([
-      {a: 1, bcd: [4, {c: 7, d: 10}]},
-      {a: 2, bcd: [5, {c: 8, d: 11}]},
-      {a: 3, bcd: [6, {c: 9, d: 12}]},
-    ]);
-  });
-
-  it('can be created by zipping datasets of different sizes', async () => {
-    const a = tfd.array([1, 2]);
-    const b = tfd.array([3, 4, 5, 6]);
-    const result = await tfd.zip([a, b]).toArray();
-    expect(result).toEqual([[1, 3], [2, 4]]);
-  });
-
-  it('zipping a native string throws an error', async done => {
-    try {
-      // tslint:disable-next-line:no-any no-construct
-      await tfd.zip('test' as any);
-      done.fail();
-    } catch (e) {
-      expect(e.message).toEqual(
-          'The argument to zip() must be an object or array.');
-      done();
-    }
-  });
-
-  it('zipping a string object throws a meaningful error', async done => {
-    try {
-      // tslint:disable-next-line:no-any no-construct
-      await tfd.zip(new String('test') as any).iterator();
-      done.fail();
-    } catch (e) {
-      // This error is not specific to the error case arising from
-      //   typeof(new String('test')) === 'object'
-      // Instead this error is thrown because the leaves of the structure are
-      // the letters t, e, s, and t, as well a number for the length.
-      // I think it's a fine error message for this situation anyway.
-      expect(e.message).toEqual(
-          'Leaves of the structure passed to zip() must be Datasets, ' +
-          'not primitives.');
-      done();
-    }
-  });
-
-  it('zipping a structure with repeated elements works', async () => {
-    const a = tfd.array([1, 2, 3]);
-    const b = tfd.array([4, 5, 6]);
-    const c = tfd.array([7, 8, 9]);
-    const d = tfd.array([10, 11, 12]);
-    const result = await tfd.zip({a, abacd: [a, b, {a, c, d}]}).toArray();
-
-    expect(result).toEqual([
-      {a: 1, abacd: [1, 4, {a: 1, c: 7, d: 10}]},
-      {a: 2, abacd: [2, 5, {a: 2, c: 8, d: 11}]},
-      {a: 3, abacd: [3, 6, {a: 3, c: 9, d: 12}]},
-    ]);
-  });
-
-  it('zipping a structure with cycles throws an error', async done => {
-    try {
-      // tslint:disable-next-line:no-any
-      const a = tfd.array([1, 2, 3]);
-      const b = tfd.array([4, 5, 6]);
-      const c: DatasetContainer = [tfd.array([7, 8, 9])];
-      const abc: DatasetContainer = [a, b, c];
-      c.push(abc);
-      await tfd.zip({a, abc}).iterator();
-      done.fail();
-    } catch (e) {
-      expect(e.message).toEqual('Circular references are not supported.');
-      done();
-    }
-  });
-
-  it('zip propagates errors thrown when iterating constituent datasets',
-     async done => {
-       try {
-         let count = 0;
-         const a = tfd.func(async () => {
-           if (count > 2) {
-             throw new Error('propagate me!');
-           }
-           return {value: count++, done: false};
-         });
-         const b = tfd.array([3, 4, 5, 6]);
-         // tslint:disable-next-line:no-any
-         await (await tfd.zip([a, b]).iterator()).collect(1000, 0);
-         done.fail();
-       } catch (e) {
-         expect(e.message).toEqual('propagate me!');
-         done();
-       }
-     });
-
-  it('can be repeated a fixed number of times', async () => {
-    const a = tfd.array([{'item': 1}, {'item': 2}, {'item': 3}]);
-    const result = await a.repeat(4).toArray();
-    expect(result).toEqual([
-      {'item': 1},
-      {'item': 2},
-      {'item': 3},
-      {'item': 1},
-      {'item': 2},
-      {'item': 3},
-      {'item': 1},
-      {'item': 2},
-      {'item': 3},
-      {'item': 1},
-      {'item': 2},
-      {'item': 3},
-    ]);
-  });
-
-  it('can be repeated indefinitely', async () => {
-    const a = tfd.array([{'item': 1}, {'item': 2}, {'item': 3}]);
-    await a.repeat().take(234).toArray();
-  });
-
-  it('can be repeated with state in a closure', async () => {
-    // This tests a tricky bug having to do with 'this' being set properly.
-    // See
-    // https://github.com/Microsoft/TypeScript/wiki/%27this%27-in-TypeScript
-
-    class CustomDataset extends tfd.Dataset<{}> {
-      state = {val: 1};
-      async iterator() {
-        const result = iteratorFromItems([
-          {'item': this.state.val++}, {'item': this.state.val++},
-          {'item': this.state.val++}
-        ]);
-        return result;
-      }
-    }
-    const a = new CustomDataset();
-    await a.repeat().take(1234).toArray();
-  });
-
-  it('can collect all items into memory', async () => {
-    const ds = new TestDataset();
-    const items = await ds.toArray();
-    expect(items.length).toEqual(100);
-    // The test dataset has 100 elements, each containing 2 Tensors.
-    expect(tf.memory().numTensors).toEqual(200);
-  });
-
-  it('batches entries into column-oriented batches', async () => {
-    const ds = new TestDataset();
-    const bds = ds.batch(8);
-    const batchIterator = await bds.iterator();
-    const result = await batchIterator.collect();
-
-    expect(result.length).toEqual(13);
-    result.slice(0, 12).forEach(batch => {
-      const b = batch as TensorContainerObject;
-      expect((b['number'] as tf.Tensor).shape).toEqual([8]);
-      expect((b['numberArray'] as tf.Tensor).shape).toEqual([8, 3]);
-      expect((b['Tensor'] as tf.Tensor).shape).toEqual([8, 3]);
-      expect((b['Tensor2'] as tf.Tensor).shape).toEqual([8, 2, 2]);
-      expect((b['string'] as string[]).length).toEqual(8);
-    });
-    tf.dispose(result);
-    expect(tf.ENV.engine.memory().numTensors).toBe(0);
-  });
-
-  it('batches entries without leaking Tensors', async () => {
-    // The prior test confirms this too, but this formulation is more specific.
-
-    // First show that an unbatched test iterator creates 2 Tensors per element.
-    const ds = new TestDataset();
-    const iter = await ds.iterator();
-    const element = await iter.next();
-    expect(tf.ENV.engine.memory().numTensors).toBe(2);
-    tf.dispose(element.value);
-    expect(tf.ENV.engine.memory().numTensors).toBe(0);
-
-    // Now obtain batches, which should contain 4 Tensors each.
-    const bDs = new TestDataset().batch(8);
-    const bIter = await bDs.iterator();
-    const bElement = await bIter.next();
-    // The batch element contains four Tensors, and the 8*2 Tensors in the
-    // original unbatched elements have already been disposed.
-    expect(tf.ENV.engine.memory().numTensors).toBe(4);
-    tf.dispose(bElement.value);
-    expect(tf.ENV.engine.memory().numTensors).toBe(0);
-  });
-
-  it('batches complex nested objects into column-oriented batches',
-     async () => {
-       // Our "complexified" examples map the simple examples into a deep
-       // nested structure. This test shows that batching complexified examples
-       // produces the same result as complexifying batches of simple examples.
-
-       const complexThenBatch =
-           new TestDataset().map(complexifyExampleAsDict).batch(8);
-       const batchThenComplex =
-           new TestDataset().batch(8).map(complexifyExampleAsDict);
-
-       const compareDataset = tfd.zip({complexThenBatch, batchThenComplex});
-
-       const result = await (await compareDataset.iterator()).collect();
-
-       expect(result.length).toEqual(13);
-       // tslint:disable-next-line:no-any
-       result.slice(0, 12).forEach((compare: any) => {
-         // TODO(soergel): could use deepMap to implement deep compare.
-         // For now, just spot-check a few deep entries.
-         expect(compare.complexThenBatch.a[0].shape)
-             .toEqual(compare.batchThenComplex.a[0].shape);
-         expect(compare.complexThenBatch.a[0].dataSync())
-             .toEqual(compare.batchThenComplex.a[0].dataSync());
-
-         expect(compare.complexThenBatch.a[2].ab[2].shape)
-             .toEqual(compare.batchThenComplex.a[2].ab[2].shape);
-         expect(compare.complexThenBatch.a[2].ab[2].dataSync())
-             .toEqual(compare.batchThenComplex.a[2].ab[2].dataSync());
-
-         expect(compare.complexThenBatch.b.bb.bbb.shape)
-             .toEqual(compare.batchThenComplex.b.bb.bbb.shape);
-         expect(compare.complexThenBatch.b.bb.bbb.dataSync())
-             .toEqual(compare.batchThenComplex.b.bb.bbb.dataSync());
-
-         expect(compare.complexThenBatch.c[1][1].shape)
-             .toEqual(compare.batchThenComplex.c[1][1].shape);
-         expect(compare.complexThenBatch.c[1][1].dataSync())
-             .toEqual(compare.batchThenComplex.c[1][1].dataSync());
-       });
-       tf.dispose(result);
-       expect(tf.ENV.engine.memory().numTensors).toBe(0);
-     });
-
-  it('batches complex nested arrays into column-oriented batches', async () => {
-    // Our "complexified" examples map the simple examples into a deep
-    // nested structure. This test shows that batching complexified examples
-    // produces the same result as complexifying batches of simple examples.
-
-    const complexThenBatch =
-        new TestDataset().map(complexifyExampleAsArray).batch(8);
-    const batchThenComplex =
-        new TestDataset().batch(8).map(complexifyExampleAsArray);
-
-    const compareDataset = tfd.zip({complexThenBatch, batchThenComplex});
-
-    const result = await (await compareDataset.iterator()).collect();
-
-    expect(result.length).toEqual(13);
-    // tslint:disable-next-line:no-any
-    result.slice(0, 12).forEach((compare: any) => {
-      // TODO(soergel): could use deepMap to implement deep compare.
-      // For now, just spot-check a few deep entries.
-      expect(compare.complexThenBatch[0].a.shape)
-          .toEqual(compare.batchThenComplex[0].a.shape);
-      expect(compare.complexThenBatch[0].a.dataSync())
-          .toEqual(compare.batchThenComplex[0].a.dataSync());
-
-      expect(compare.complexThenBatch[0].b.shape)
-          .toEqual(compare.batchThenComplex[0].b.shape);
-      expect(compare.complexThenBatch[0].b.dataSync())
-          .toEqual(compare.batchThenComplex[0].b.dataSync());
-
-      expect(compare.complexThenBatch[1].ca[0].shape)
-          .toEqual(compare.batchThenComplex[1].ca[0].shape);
-      expect(compare.complexThenBatch[1].ca[0].dataSync())
-          .toEqual(compare.batchThenComplex[1].ca[0].dataSync());
-
-      expect(compare.complexThenBatch[1].ca[1].shape)
-          .toEqual(compare.batchThenComplex[1].ca[1].shape);
-      expect(compare.complexThenBatch[1].ca[1].dataSync())
-          .toEqual(compare.batchThenComplex[1].ca[1].dataSync());
-
-      expect(compare.complexThenBatch[1].ca[2].length)
-          .toEqual(compare.batchThenComplex[1].ca[2].length);
-      expect(compare.complexThenBatch[1].ca[2])
-          .toEqual(compare.batchThenComplex[1].ca[2]);
-    });
-    tf.dispose(result);
-    expect(tf.ENV.engine.memory().numTensors).toBe(0);
-  });
-
-  it('batch creates a small last batch', async () => {
-    const ds = new TestDataset();
-    const bds = ds.batch(8);
-    const batchIterator = await bds.iterator();
-    const result = await batchIterator.collect();
-    const lastBatch = result[result.length - 1] as TensorContainerObject;
-    expect((lastBatch['number'] as tf.Tensor).shape).toEqual([4]);
-    expect((lastBatch['numberArray'] as tf.Tensor).shape).toEqual([4, 3]);
-    expect((lastBatch['Tensor'] as tf.Tensor).shape).toEqual([4, 3]);
-    expect((lastBatch['Tensor2'] as tf.Tensor).shape).toEqual([4, 2, 2]);
-    expect((lastBatch['string'] as string[]).length).toEqual(4);
-
-    const expectedNumberLastBatch = tf.tensor1d([96, 97, 98, 99]);
-    tf.test_util.expectArraysClose(
-        lastBatch['number'] as tf.Tensor, expectedNumberLastBatch);
-
-    const expectedNumberArrayLastBatch = tf.tensor2d(
-        [
-          [96, 96 ** 2, 96 ** 3], [97, 97 ** 2, 97 ** 3],
-          [98, 98 ** 2, 98 ** 3], [99, 99 ** 2, 99 ** 3]
-        ],
-        [4, 3]);
-    tf.test_util.expectArraysClose(
-        lastBatch['numberArray'] as tf.Tensor, expectedNumberArrayLastBatch);
-
-    const expectedTensorLastBatch = tf.tensor2d(
-        [
-          [96, 96 ** 2, 96 ** 3], [97, 97 ** 2, 97 ** 3],
-          [98, 98 ** 2, 98 ** 3], [99, 99 ** 2, 99 ** 3]
-        ],
-        [4, 3]);
-    tf.test_util.expectArraysClose(
-        lastBatch['Tensor'] as tf.Tensor, expectedTensorLastBatch);
-
-    const expectedTensor2LastBatch = tf.tensor3d(
-        [
-          [[96, 96 ** 2], [96 ** 3, 96 ** 4]],
-          [[97, 97 ** 2], [97 ** 3, 97 ** 4]],
-          [[98, 98 ** 2], [98 ** 3, 98 ** 4]],
-          [[99, 99 ** 2], [99 ** 3, 99 ** 4]],
-        ],
-        [4, 2, 2]);
-    tf.test_util.expectArraysClose(
-        lastBatch['Tensor2'] as tf.Tensor, expectedTensor2LastBatch);
-
-    const expectedStringLastBatch =
-        ['Item 96', 'Item 97', 'Item 98', 'Item 99'];
-    expect(lastBatch['string'] as string[]).toEqual(expectedStringLastBatch);
-
-    tf.dispose(result);
-    tf.dispose(expectedNumberLastBatch);
-    tf.dispose(expectedNumberArrayLastBatch);
-    tf.dispose(expectedTensorLastBatch);
-    tf.dispose(expectedTensor2LastBatch);
-
-    expect(tf.ENV.engine.memory().numTensors).toBe(0);
-  });
-
-  it('skip does not leak Tensors', async done => {
-    try {
-      const ds = new TestDataset();
-      expect(tf.memory().numTensors).toEqual(0);
-      const result = await ds.skip(15).toArray();
-      // The test dataset had 100 elements; we skipped 15; 85 remain.
-      expect(result.length).toEqual(85);
-      // Each element of the test dataset contains 2 Tensors;
-      // 85 elements remain, so 2 * 85 = 170 Tensors remain.
-      expect(tf.memory().numTensors).toEqual(170);
-      done();
-    } catch (e) {
-      done.fail(e);
-    }
-  });
-
-  it('filter does not leak Tensors', async () => {
-    const ds = new TestDataset();
-    expect(tf.memory().numTensors).toEqual(0);
-    await ds.filter(x => ((x['number'] as number) % 2 === 0)).toArray();
-    // Each element of the test dataset contains 2 Tensors.
-    // There were 100 elements, but we filtered out half of them.
-    // Thus 50 * 2 = 100 Tensors remain.
-    expect(tf.memory().numTensors).toEqual(100);
-  });
-
-  it('map does not leak Tensors when none are returned', async () => {
-    const ds = new TestDataset();
-    expect(tf.memory().numTensors).toEqual(0);
-    await ds.map(x => ({'constant': 1})).toArray();
-    // The map operation consumed all of the tensors and emitted none.
-    expect(tf.memory().numTensors).toEqual(0);
-  });
-
-  it('map does not lose or leak Tensors when some inputs are passed through',
-     async () => {
-       const ds = new TestDataset();
-       expect(tf.memory().numTensors).toEqual(0);
-       await ds.map(x => ({'Tensor2': x['Tensor2']})).toArray();
-       // Each element of the test dataset contains 2 Tensors.
-       // Our map operation retained one of the Tensors and discarded the
-       // other. Thus the mapped data contains 100 elements with 1 Tensor
-       // each.
-       expect(tf.memory().numTensors).toEqual(100);
-     });
-
-  it('map does not leak Tensors when inputs are replaced', async () => {
-    const ds = new TestDataset();
-    expect(tf.memory().numTensors).toEqual(0);
-    await ds.map(x => ({'a': tf.tensor1d([1, 2, 3])})).toArray();
-    // Each element of the test dataset contains 2 Tensors.
-    // Our map operation discarded both Tensors and created one new one.
-    // Thus the mapped data contains 100 elements with 1 Tensor each.
-    expect(tf.memory().numTensors).toEqual(100);
-  });
-
-  it('forEach does not leak Tensors', async () => {
-    const ds = new TestDataset();
-    let count = 0;
-    await ds.forEach(element => {
-      count++;
-      return {};
-    });
-    // forEach traversed the entire dataset of 100 elements.
-    expect(count).toEqual(100);
-    // forEach consumed all of the input Tensors.
-    expect(tf.memory().numTensors).toEqual(0);
-  });
-
-  it('clone tensors when returning iterator of a dataset generated from ' +
-         'existing tensors',
-     async () => {
-       expect(tf.memory().numTensors).toEqual(0);
-       const a = tf.ones([2, 1]);
-       const b = tf.ones([2, 1]);
-       expect(tf.memory().numTensors).toEqual(2);
-       const ds = tfd.array([a, b]);
-       // Pre-existing tensors are not cloned during dataset creation.
-       expect(tf.memory().numTensors).toEqual(2);
-
-       let count = 0;
-       // ds.forEach() automatically disposes incoming Tensors after processing
-       // them.
-       await ds.forEach(elem => {
-         count++;
-         expect(elem.isDisposed).toBeFalsy();
-       });
-       expect(count).toEqual(2);
-       // Cloned tensors are disposed after traverse, while original tensors
-       // stay.
-       expect(tf.memory().numTensors).toEqual(2);
-
-       await ds.forEach(elem => {
-         count++;
-         expect(elem.isDisposed).toBeFalsy();
-       });
-       expect(count).toEqual(4);
-       expect(tf.memory().numTensors).toEqual(2);
-
-       await ds.forEach(elem => {
-         count++;
-         expect(elem.isDisposed).toBeFalsy();
-       });
-       expect(count).toEqual(6);
-       expect(tf.memory().numTensors).toEqual(2);
-
-       expect(a.isDisposed).toBeFalsy();
-       expect(b.isDisposed).toBeFalsy();
-     });
-
-  it('traverse dataset from tensors without leaking Tensors', async () => {
-    expect(tf.memory().numTensors).toEqual(0);
-    const a = tf.ones([2, 1]);
-    const b = tf.ones([2, 1]);
-    const c = tf.ones([2, 1]);
-    const d = tf.ones([2, 1]);
-    expect(tf.memory().numTensors).toEqual(4);
-    const ds = tfd.array([a, b, c, d]).take(2);
-    // Pre-existing tensors are not cloned during dataset creation.
-    expect(tf.memory().numTensors).toEqual(4);
-
-    let count = 0;
-    // ds.forEach() automatically disposes incoming Tensors after processing
-    // them.
-    await ds.forEach(elem => {
-      count++;
-      expect(elem.isDisposed).toBeFalsy();
-    });
-    expect(count).toEqual(2);
-    // Cloned tensors are disposed after traverse, while original tensors stay.
-    expect(tf.memory().numTensors).toEqual(4);
-
-    await ds.forEach(elem => {
-      count++;
-      expect(elem.isDisposed).toBeFalsy();
-    });
-    expect(count).toEqual(4);
-    expect(tf.memory().numTensors).toEqual(4);
-
-    await ds.forEach(elem => {
-      count++;
-      expect(elem.isDisposed).toBeFalsy();
-    });
-    expect(count).toEqual(6);
-    expect(tf.memory().numTensors).toEqual(4);
-
-    expect(a.isDisposed).toBeFalsy();
-    expect(b.isDisposed).toBeFalsy();
-  });
-});
-=======
 describeWithFlags(
     'Dataset',
     {...tf.test_util.CPU_ENVS, TENSORLIKE_CHECK_SHAPE_CONSISTENCY: true},
@@ -1440,5 +885,4 @@
            const result = await tfd.zip({'a': a, 'b': b});
            expect(result.size).toEqual(3);
          });
-    });
->>>>>>> 8a75b0b0
+    });