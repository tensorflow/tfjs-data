--- conflicted
+++ resolved
@@ -60,10 +60,6 @@
  * A dictionary containing column level configurations when reading and decoding
  * CSV file(s) csv source.
  */
-<<<<<<< HEAD
-=======
-
->>>>>>> 4cd559f6
 /** @doc {heading: 'Data', subheading: 'Types'} */
 export interface ColumnConfig {
   required?: boolean;
